--- conflicted
+++ resolved
@@ -434,13 +434,9 @@
             save_to_dir=save_to_dir,
             save_prefix=save_prefix,
             save_format=save_format,
-<<<<<<< HEAD
             ignore_class_split=ignore_class_split,
-            subset=subset
-=======
             subset=subset,
             dtype=self.dtype
->>>>>>> 4538765f
         )
 
     def flow_from_directory(self,
