"""Utilities for real-time data augmentation on image data.
"""
from __future__ import absolute_import
from __future__ import division
from __future__ import print_function

import numpy as np
import re
from scipy import linalg
import scipy.ndimage as ndi
from six.moves import range
import os
import threading
import warnings
import multiprocessing.pool
from functools import partial

from . import get_keras_submodule

backend = get_keras_submodule('backend')
keras_utils = get_keras_submodule('utils')

try:
    from PIL import ImageEnhance
    from PIL import Image as pil_image
except ImportError:
    pil_image = None

if pil_image is not None:
    _PIL_INTERPOLATION_METHODS = {
        'nearest': pil_image.NEAREST,
        'bilinear': pil_image.BILINEAR,
        'bicubic': pil_image.BICUBIC,
    }
    # These methods were only introduced in version 3.4.0 (2016).
    if hasattr(pil_image, 'HAMMING'):
        _PIL_INTERPOLATION_METHODS['hamming'] = pil_image.HAMMING
    if hasattr(pil_image, 'BOX'):
        _PIL_INTERPOLATION_METHODS['box'] = pil_image.BOX
    # This method is new in version 1.1.3 (2013).
    if hasattr(pil_image, 'LANCZOS'):
        _PIL_INTERPOLATION_METHODS['lanczos'] = pil_image.LANCZOS


def random_rotation(x, rg, row_axis=1, col_axis=2, channel_axis=0,
                    fill_mode='nearest', cval=0.):
    """Performs a random rotation of a Numpy image tensor.

    # Arguments
        x: Input tensor. Must be 3D.
        rg: Rotation range, in degrees.
        row_axis: Index of axis for rows in the input tensor.
        col_axis: Index of axis for columns in the input tensor.
        channel_axis: Index of axis for channels in the input tensor.
        fill_mode: Points outside the boundaries of the input
            are filled according to the given mode
            (one of `{'constant', 'nearest', 'reflect', 'wrap'}`).
        cval: Value used for points outside the boundaries
            of the input if `mode='constant'`.

    # Returns
        Rotated Numpy image tensor.
    """
    theta = np.random.uniform(-rg, rg)
    x = apply_affine_transform(x, theta=theta, channel_axis=channel_axis,
                               fill_mode=fill_mode, cval=cval)
    return x


def random_shift(x, wrg, hrg, row_axis=1, col_axis=2, channel_axis=0,
                 fill_mode='nearest', cval=0.):
    """Performs a random spatial shift of a Numpy image tensor.

    # Arguments
        x: Input tensor. Must be 3D.
        wrg: Width shift range, as a float fraction of the width.
        hrg: Height shift range, as a float fraction of the height.
        row_axis: Index of axis for rows in the input tensor.
        col_axis: Index of axis for columns in the input tensor.
        channel_axis: Index of axis for channels in the input tensor.
        fill_mode: Points outside the boundaries of the input
            are filled according to the given mode
            (one of `{'constant', 'nearest', 'reflect', 'wrap'}`).
        cval: Value used for points outside the boundaries
            of the input if `mode='constant'`.

    # Returns
        Shifted Numpy image tensor.
    """
    h, w = x.shape[row_axis], x.shape[col_axis]
    tx = np.random.uniform(-hrg, hrg) * h
    ty = np.random.uniform(-wrg, wrg) * w
    x = apply_affine_transform(x, tx=tx, ty=ty, channel_axis=channel_axis,
                               fill_mode=fill_mode, cval=cval)
    return x


def random_shear(x, intensity, row_axis=1, col_axis=2, channel_axis=0,
                 fill_mode='nearest', cval=0.):
    """Performs a random spatial shear of a Numpy image tensor.

    # Arguments
        x: Input tensor. Must be 3D.
        intensity: Transformation intensity in degrees.
        row_axis: Index of axis for rows in the input tensor.
        col_axis: Index of axis for columns in the input tensor.
        channel_axis: Index of axis for channels in the input tensor.
        fill_mode: Points outside the boundaries of the input
            are filled according to the given mode
            (one of `{'constant', 'nearest', 'reflect', 'wrap'}`).
        cval: Value used for points outside the boundaries
            of the input if `mode='constant'`.

    # Returns
        Sheared Numpy image tensor.
    """
    shear = np.random.uniform(-intensity, intensity)
    x = apply_affine_transform(x, shear=shear, channel_axis=channel_axis,
                               fill_mode=fill_mode, cval=cval)
    return x


def random_zoom(x, zoom_range, row_axis=1, col_axis=2, channel_axis=0,
                fill_mode='nearest', cval=0.):
    """Performs a random spatial zoom of a Numpy image tensor.

    # Arguments
        x: Input tensor. Must be 3D.
        zoom_range: Tuple of floats; zoom range for width and height.
        row_axis: Index of axis for rows in the input tensor.
        col_axis: Index of axis for columns in the input tensor.
        channel_axis: Index of axis for channels in the input tensor.
        fill_mode: Points outside the boundaries of the input
            are filled according to the given mode
            (one of `{'constant', 'nearest', 'reflect', 'wrap'}`).
        cval: Value used for points outside the boundaries
            of the input if `mode='constant'`.

    # Returns
        Zoomed Numpy image tensor.

    # Raises
        ValueError: if `zoom_range` isn't a tuple.
    """
    if len(zoom_range) != 2:
        raise ValueError('`zoom_range` should be a tuple or list of two'
                         ' floats. Received: ', (zoom_range,))

    if zoom_range[0] == 1 and zoom_range[1] == 1:
        zx, zy = 1, 1
    else:
        zx, zy = np.random.uniform(zoom_range[0], zoom_range[1], 2)
    x = apply_affine_transform(x, zx=zx, zy=zy, channel_axis=channel_axis,
                               fill_mode=fill_mode, cval=cval)
    return x


def apply_channel_shift(x, intensity, channel_axis=0):
    """Performs a channel shift.

    # Arguments
        x: Input tensor. Must be 3D.
        intensity: Transformation intensity.
        channel_axis: Index of axis for channels in the input tensor.

    # Returns
        Numpy image tensor.

    """
    x = np.rollaxis(x, channel_axis, 0)
    min_x, max_x = np.min(x), np.max(x)
    channel_images = [
        np.clip(x_channel + intensity,
                min_x,
                max_x)
        for x_channel in x]
    x = np.stack(channel_images, axis=0)
    x = np.rollaxis(x, 0, channel_axis + 1)
    return x


def random_channel_shift(x, intensity_range, channel_axis=0):
    """Performs a random channel shift.

    # Arguments
        x: Input tensor. Must be 3D.
        intensity_range: Transformation intensity.
        channel_axis: Index of axis for channels in the input tensor.

    # Returns
        Numpy image tensor.
    """
    intensity = np.random.uniform(-intensity_range, intensity_range)
    return apply_channel_shift(x, intensity, channel_axis=channel_axis)


def apply_brightness_shift(x, brightness):
    """Performs a brightness shift.

    # Arguments
        x: Input tensor. Must be 3D.
        brightness: Float. The new brightness value.
        channel_axis: Index of axis for channels in the input tensor.

    # Returns
        Numpy image tensor.

    # Raises
        ValueError if `brightness_range` isn't a tuple.
    """
    x = array_to_img(x)
    x = imgenhancer_Brightness = ImageEnhance.Brightness(x)
    x = imgenhancer_Brightness.enhance(brightness)
    x = img_to_array(x)
    return x


def random_brightness(x, brightness_range):
    """Performs a random brightness shift.

    # Arguments
        x: Input tensor. Must be 3D.
        brightness_range: Tuple of floats; brightness range.
        channel_axis: Index of axis for channels in the input tensor.

    # Returns
        Numpy image tensor.

    # Raises
        ValueError if `brightness_range` isn't a tuple.
    """
    if len(brightness_range) != 2:
        raise ValueError(
            '`brightness_range should be tuple or list of two floats. '
            'Received: %s' % (brightness_range,))

    u = np.random.uniform(brightness_range[0], brightness_range[1])
    return apply_brightness_shift(x, u)


def transform_matrix_offset_center(matrix, x, y):
    o_x = float(x) / 2 + 0.5
    o_y = float(y) / 2 + 0.5
    offset_matrix = np.array([[1, 0, o_x], [0, 1, o_y], [0, 0, 1]])
    reset_matrix = np.array([[1, 0, -o_x], [0, 1, -o_y], [0, 0, 1]])
    transform_matrix = np.dot(np.dot(offset_matrix, matrix), reset_matrix)
    return transform_matrix


def apply_affine_transform(x, theta=0, tx=0, ty=0, shear=0, zx=1, zy=1,
                           row_axis=0, col_axis=1, channel_axis=2,
                           fill_mode='nearest', cval=0.):
    """Applies an affine transformation specified by the parameters given.

    # Arguments
        x: 2D numpy array, single image.
        theta: Rotation angle in degrees.
        tx: Width shift.
        ty: Heigh shift.
        shear: Shear angle in degrees.
        zx: Zoom in x direction.
        zy: Zoom in y direction
        row_axis: Index of axis for rows in the input image.
        col_axis: Index of axis for columns in the input image.
        channel_axis: Index of axis for channels in the input image.
        fill_mode: Points outside the boundaries of the input
            are filled according to the given mode
            (one of `{'constant', 'nearest', 'reflect', 'wrap'}`).
        cval: Value used for points outside the boundaries
            of the input if `mode='constant'`.

    # Returns
        The transformed version of the input.
    """
    transform_matrix = None
    if theta != 0:
        theta = np.deg2rad(theta)
        rotation_matrix = np.array([[np.cos(theta), -np.sin(theta), 0],
                                    [np.sin(theta), np.cos(theta), 0],
                                    [0, 0, 1]])
        transform_matrix = rotation_matrix

    if tx != 0 or ty != 0:
        shift_matrix = np.array([[1, 0, tx],
                                 [0, 1, ty],
                                 [0, 0, 1]])
        if transform_matrix is None:
            transform_matrix = shift_matrix
        else:
            transform_matrix = np.dot(transform_matrix, shift_matrix)

    if shear != 0:
        shear = np.deg2rad(shear)
        shear_matrix = np.array([[1, -np.sin(shear), 0],
                                 [0, np.cos(shear), 0],
                                 [0, 0, 1]])
        if transform_matrix is None:
            transform_matrix = shear_matrix
        else:
            transform_matrix = np.dot(transform_matrix, shear_matrix)

    if zx != 1 or zy != 1:
        zoom_matrix = np.array([[zx, 0, 0],
                                [0, zy, 0],
                                [0, 0, 1]])
        if transform_matrix is None:
            transform_matrix = zoom_matrix
        else:
            transform_matrix = np.dot(transform_matrix, zoom_matrix)

    if transform_matrix is not None:
        h, w = x.shape[row_axis], x.shape[col_axis]
        transform_matrix = transform_matrix_offset_center(
            transform_matrix, h, w)
        x = np.rollaxis(x, channel_axis, 0)
        final_affine_matrix = transform_matrix[:2, :2]
        final_offset = transform_matrix[:2, 2]

        channel_images = [ndi.interpolation.affine_transform(
            x_channel,
            final_affine_matrix,
            final_offset,
            order=1,
            mode=fill_mode,
            cval=cval) for x_channel in x]
        x = np.stack(channel_images, axis=0)
        x = np.rollaxis(x, 0, channel_axis + 1)
    return x


def flip_axis(x, axis):
    x = np.asarray(x).swapaxes(axis, 0)
    x = x[::-1, ...]
    x = x.swapaxes(0, axis)
    return x


def array_to_img(x, data_format=None, scale=True):
    """Converts a 3D Numpy array to a PIL Image instance.

    # Arguments
        x: Input Numpy array.
        data_format: Image data format.
            either "channels_first" or "channels_last".
        scale: Whether to rescale image values
            to be within `[0, 255]`.

    # Returns
        A PIL Image instance.

    # Raises
        ImportError: if PIL is not available.
        ValueError: if invalid `x` or `data_format` is passed.
    """
    if pil_image is None:
        raise ImportError('Could not import PIL.Image. '
                          'The use of `array_to_img` requires PIL.')
    x = np.asarray(x, dtype=backend.floatx())
    if x.ndim != 3:
        raise ValueError('Expected image array to have rank 3 (single image). '
                         'Got array with shape:', x.shape)

    if data_format is None:
        data_format = backend.image_data_format()
    if data_format not in {'channels_first', 'channels_last'}:
        raise ValueError('Invalid data_format:', data_format)

    # Original Numpy array x has format (height, width, channel)
    # or (channel, height, width)
    # but target PIL image has format (width, height, channel)
    if data_format == 'channels_first':
        x = x.transpose(1, 2, 0)
    if scale:
        x = x + max(-np.min(x), 0)
        x_max = np.max(x)
        if x_max != 0:
            x /= x_max
        x *= 255
    if x.shape[2] == 4:
        # RGBA
        return pil_image.fromarray(x.astype('uint8'), 'RGBA')
    elif x.shape[2] == 3:
        # RGB
        return pil_image.fromarray(x.astype('uint8'), 'RGB')
    elif x.shape[2] == 1:
        # grayscale
        return pil_image.fromarray(x[:, :, 0].astype('uint8'), 'L')
    else:
        raise ValueError('Unsupported channel number: ', x.shape[2])


def img_to_array(img, data_format=None):
    """Converts a PIL Image instance to a Numpy array.

    # Arguments
        img: PIL Image instance.
        data_format: Image data format,
            either "channels_first" or "channels_last".

    # Returns
        A 3D Numpy array.

    # Raises
        ValueError: if invalid `img` or `data_format` is passed.
    """
    if data_format is None:
        data_format = backend.image_data_format()
    if data_format not in {'channels_first', 'channels_last'}:
        raise ValueError('Unknown data_format: ', data_format)
    # Numpy array x has format (height, width, channel)
    # or (channel, height, width)
    # but original PIL image has format (width, height, channel)
    x = np.asarray(img, dtype=backend.floatx())
    if len(x.shape) == 3:
        if data_format == 'channels_first':
            x = x.transpose(2, 0, 1)
    elif len(x.shape) == 2:
        if data_format == 'channels_first':
            x = x.reshape((1, x.shape[0], x.shape[1]))
        else:
            x = x.reshape((x.shape[0], x.shape[1], 1))
    else:
        raise ValueError('Unsupported image shape: ', x.shape)
    return x


def save_img(path,
             x,
             data_format=None,
             file_format=None,
             scale=True, **kwargs):
    """Saves an image stored as a Numpy array to a path or file object.

    # Arguments
        path: Path or file object.
        x: Numpy array.
        data_format: Image data format,
            either "channels_first" or "channels_last".
        file_format: Optional file format override. If omitted, the
            format to use is determined from the filename extension.
            If a file object was used instead of a filename, this
            parameter should always be used.
        scale: Whether to rescale image values to be within `[0, 255]`.
        **kwargs: Additional keyword arguments passed to `PIL.Image.save()`.
    """
    img = array_to_img(x, data_format=data_format, scale=scale)
    if img.mode == 'RGBA' and (file_format == 'jpg' or file_format == 'jpeg'):
        warnings.warn('The JPG format does not support '
                      'RGBA images, converting to RGB.')
        img = img.convert('RGB')
    img.save(path, format=file_format, **kwargs)


def load_img(path, grayscale=False, color_mode='rgb', target_size=None,
             interpolation='nearest'):
    """Loads an image into PIL format.

    # Arguments
        path: Path to image file.
        color_mode: One of "grayscale", "rbg", "rgba". Default: "rgb".
            The desired image format.
        target_size: Either `None` (default to original size)
            or tuple of ints `(img_height, img_width)`.
        interpolation: Interpolation method used to resample the image if the
            target size is different from that of the loaded image.
            Supported methods are "nearest", "bilinear", and "bicubic".
            If PIL version 1.1.3 or newer is installed, "lanczos" is also
            supported. If PIL version 3.4.0 or newer is installed, "box" and
            "hamming" are also supported. By default, "nearest" is used.

    # Returns
        A PIL Image instance.

    # Raises
        ImportError: if PIL is not available.
        ValueError: if interpolation method is not supported.
    """
    if grayscale is True:
        warnings.warn('grayscale is deprecated. Please use '
                      'color_mode = "grayscale"')
        color_mode = 'grayscale'
    if pil_image is None:
        raise ImportError('Could not import PIL.Image. '
                          'The use of `array_to_img` requires PIL.')
    img = pil_image.open(path)
<<<<<<< HEAD
    if grayscale:
        if img.mode not in ('L', 'I;16'):
=======
    if color_mode == 'grayscale':
        if img.mode != 'L':
>>>>>>> e002ebd4
            img = img.convert('L')
    elif color_mode == 'rgba':
        if img.mode != 'RGBA':
            img = img.convert('RGBA')
    elif color_mode == 'rgb':
        if img.mode != 'RGB':
            img = img.convert('RGB')
    else:
        raise ValueError('color_mode must be "grayscale", "rbg", or "rgba"')
    if target_size is not None:
        width_height_tuple = (target_size[1], target_size[0])
        if img.size != width_height_tuple:
            if interpolation not in _PIL_INTERPOLATION_METHODS:
                raise ValueError(
                    'Invalid interpolation method {} specified. Supported '
                    'methods are {}'.format(
                        interpolation,
                        ", ".join(_PIL_INTERPOLATION_METHODS.keys())))
            resample = _PIL_INTERPOLATION_METHODS[interpolation]
            img = img.resize(width_height_tuple, resample)
    return img


def list_pictures(directory, ext='jpg|jpeg|bmp|png|ppm'):
    return [os.path.join(root, f)
            for root, _, files in os.walk(directory) for f in files
            if re.match(r'([\w]+\.(?:' + ext + '))', f.lower())]


class ImageDataGenerator(object):
    """Generate batches of tensor image data with real-time data augmentation.
     The data will be looped over (in batches).

    # Arguments
        featurewise_center: Boolean.
            Set input mean to 0 over the dataset, feature-wise.
        samplewise_center: Boolean. Set each sample mean to 0.
        featurewise_std_normalization: Boolean.
            Divide inputs by std of the dataset, feature-wise.
        samplewise_std_normalization: Boolean. Divide each input by its std.
        zca_epsilon: epsilon for ZCA whitening. Default is 1e-6.
        zca_whitening: Boolean. Apply ZCA whitening.
        rotation_range: Int. Degree range for random rotations.
        width_shift_range: Float, 1-D array-like or int
            - float: fraction of total width, if < 1, or pixels if >= 1.
            - 1-D array-like: random elements from the array.
            - int: integer number of pixels from interval
                `(-width_shift_range, +width_shift_range)`
            - With `width_shift_range=2` possible values
                are integers `[-1, 0, +1]`,
                same as with `width_shift_range=[-1, 0, +1]`,
                while with `width_shift_range=1.0` possible values are floats
                in the interval [-1.0, +1.0).
        height_shift_range: Float, 1-D array-like or int
            - float: fraction of total height, if < 1, or pixels if >= 1.
            - 1-D array-like: random elements from the array.
            - int: integer number of pixels from interval
                `(-height_shift_range, +height_shift_range)`
            - With `height_shift_range=2` possible values
                are integers `[-1, 0, +1]`,
                same as with `height_shift_range=[-1, 0, +1]`,
                while with `height_shift_range=1.0` possible values are floats
                in the interval [-1.0, +1.0).
        brightness_range: Tuple or list of two floats. Range for picking
            a brightness shift value from.
        shear_range: Float. Shear Intensity
            (Shear angle in counter-clockwise direction in degrees)
        zoom_range: Float or [lower, upper]. Range for random zoom.
            If a float, `[lower, upper] = [1-zoom_range, 1+zoom_range]`.
        channel_shift_range: Float. Range for random channel shifts.
        fill_mode: One of {"constant", "nearest", "reflect" or "wrap"}.
            Default is 'nearest'.
            Points outside the boundaries of the input are filled
            according to the given mode:
            - 'constant': kkkkkkkk|abcd|kkkkkkkk (cval=k)
            - 'nearest':  aaaaaaaa|abcd|dddddddd
            - 'reflect':  abcddcba|abcd|dcbaabcd
            - 'wrap':  abcdabcd|abcd|abcdabcd
        cval: Float or Int.
            Value used for points outside the boundaries
            when `fill_mode = "constant"`.
        horizontal_flip: Boolean. Randomly flip inputs horizontally.
        vertical_flip: Boolean. Randomly flip inputs vertically.
        rescale: rescaling factor. Defaults to None.
            If None or 0, no rescaling is applied,
            otherwise we multiply the data by the value provided
            (after applying all other transformations).
        preprocessing_function: function that will be implied on each input.
            The function will run after the image is resized and augmented.
            The function should take one argument:
            one image (Numpy tensor with rank 3),
            and should output a Numpy tensor with the same shape.
        data_format: Image data format,
            either "channels_first" or "channels_last".
            "channels_last" mode means that the images should have shape
            `(samples, height, width, channels)`,
            "channels_first" mode means that the images should have shape
            `(samples, channels, height, width)`.
            It defaults to the `image_data_format` value found in your
            Keras config file at `~/.keras/keras.json`.
            If you never set it, then it will be "channels_last".
        validation_split: Float. Fraction of images reserved for validation
            (strictly between 0 and 1).

    # Examples
    Example of using `.flow(x, y)`:

    ```python
    (x_train, y_train), (x_test, y_test) = cifar10.load_data()
    y_train = np_utils.to_categorical(y_train, num_classes)
    y_test = np_utils.to_categorical(y_test, num_classes)

    datagen = ImageDataGenerator(
        featurewise_center=True,
        featurewise_std_normalization=True,
        rotation_range=20,
        width_shift_range=0.2,
        height_shift_range=0.2,
        horizontal_flip=True)

    # compute quantities required for featurewise normalization
    # (std, mean, and principal components if ZCA whitening is applied)
    datagen.fit(x_train)

    # fits the model on batches with real-time data augmentation:
    model.fit_generator(datagen.flow(x_train, y_train, batch_size=32),
                        steps_per_epoch=len(x_train) / 32, epochs=epochs)

    # here's a more "manual" example
    for e in range(epochs):
        print('Epoch', e)
        batches = 0
        for x_batch, y_batch in datagen.flow(x_train, y_train, batch_size=32):
            model.fit(x_batch, y_batch)
            batches += 1
            if batches >= len(x_train) / 32:
                # we need to break the loop by hand because
                # the generator loops indefinitely
                break
    ```
    Example of using `.flow_from_directory(directory)`:

    ```python
    train_datagen = ImageDataGenerator(
            rescale=1./255,
            shear_range=0.2,
            zoom_range=0.2,
            horizontal_flip=True)

    test_datagen = ImageDataGenerator(rescale=1./255)

    train_generator = train_datagen.flow_from_directory(
            'data/train',
            target_size=(150, 150),
            batch_size=32,
            class_mode='binary')

    validation_generator = test_datagen.flow_from_directory(
            'data/validation',
            target_size=(150, 150),
            batch_size=32,
            class_mode='binary')

    model.fit_generator(
            train_generator,
            steps_per_epoch=2000,
            epochs=50,
            validation_data=validation_generator,
            validation_steps=800)
    ```

    Example of transforming images and masks together.

    ```python
    # we create two instances with the same arguments
    data_gen_args = dict(featurewise_center=True,
                         featurewise_std_normalization=True,
                         rotation_range=90,
                         width_shift_range=0.1,
                         height_shift_range=0.1,
                         zoom_range=0.2)
    image_datagen = ImageDataGenerator(**data_gen_args)
    mask_datagen = ImageDataGenerator(**data_gen_args)

    # Provide the same seed and keyword arguments to the fit and flow methods
    seed = 1
    image_datagen.fit(images, augment=True, seed=seed)
    mask_datagen.fit(masks, augment=True, seed=seed)

    image_generator = image_datagen.flow_from_directory(
        'data/images',
        class_mode=None,
        seed=seed)

    mask_generator = mask_datagen.flow_from_directory(
        'data/masks',
        class_mode=None,
        seed=seed)

    # combine generators into one which yields image and masks
    train_generator = zip(image_generator, mask_generator)

    model.fit_generator(
        train_generator,
        steps_per_epoch=2000,
        epochs=50)
    ```
    """

    def __init__(self,
                 featurewise_center=False,
                 samplewise_center=False,
                 featurewise_std_normalization=False,
                 samplewise_std_normalization=False,
                 zca_whitening=False,
                 zca_epsilon=1e-6,
                 rotation_range=0,
                 width_shift_range=0.,
                 height_shift_range=0.,
                 brightness_range=None,
                 shear_range=0.,
                 zoom_range=0.,
                 channel_shift_range=0.,
                 fill_mode='nearest',
                 cval=0.,
                 horizontal_flip=False,
                 vertical_flip=False,
                 rescale=None,
                 preprocessing_function=None,
                 data_format=None,
                 validation_split=0.0):
        if data_format is None:
            data_format = backend.image_data_format()
        self.featurewise_center = featurewise_center
        self.samplewise_center = samplewise_center
        self.featurewise_std_normalization = featurewise_std_normalization
        self.samplewise_std_normalization = samplewise_std_normalization
        self.zca_whitening = zca_whitening
        self.zca_epsilon = zca_epsilon
        self.rotation_range = rotation_range
        self.width_shift_range = width_shift_range
        self.height_shift_range = height_shift_range
        self.brightness_range = brightness_range
        self.shear_range = shear_range
        self.zoom_range = zoom_range
        self.channel_shift_range = channel_shift_range
        self.fill_mode = fill_mode
        self.cval = cval
        self.horizontal_flip = horizontal_flip
        self.vertical_flip = vertical_flip
        self.rescale = rescale
        self.preprocessing_function = preprocessing_function

        if data_format not in {'channels_last', 'channels_first'}:
            raise ValueError(
                '`data_format` should be `"channels_last"` '
                '(channel after row and column) or '
                '`"channels_first"` (channel before row and column). '
                'Received: %s' % data_format)
        self.data_format = data_format
        if data_format == 'channels_first':
            self.channel_axis = 1
            self.row_axis = 2
            self.col_axis = 3
        if data_format == 'channels_last':
            self.channel_axis = 3
            self.row_axis = 1
            self.col_axis = 2
        if validation_split and not 0 < validation_split < 1:
            raise ValueError(
                '`validation_split` must be strictly between 0 and 1. '
                ' Received: %s' % validation_split)
        self._validation_split = validation_split

        self.mean = None
        self.std = None
        self.principal_components = None

        if np.isscalar(zoom_range):
            self.zoom_range = [1 - zoom_range, 1 + zoom_range]
        elif len(zoom_range) == 2:
            self.zoom_range = [zoom_range[0], zoom_range[1]]
        else:
            raise ValueError('`zoom_range` should be a float or '
                             'a tuple or list of two floats. '
                             'Received: %s' % (zoom_range,))
        if zca_whitening:
            if not featurewise_center:
                self.featurewise_center = True
                warnings.warn('This ImageDataGenerator specifies '
                              '`zca_whitening`, which overrides '
                              'setting of `featurewise_center`.')
            if featurewise_std_normalization:
                self.featurewise_std_normalization = False
                warnings.warn('This ImageDataGenerator specifies '
                              '`zca_whitening` '
                              'which overrides setting of'
                              '`featurewise_std_normalization`.')
        if featurewise_std_normalization:
            if not featurewise_center:
                self.featurewise_center = True
                warnings.warn('This ImageDataGenerator specifies '
                              '`featurewise_std_normalization`, '
                              'which overrides setting of '
                              '`featurewise_center`.')
        if samplewise_std_normalization:
            if not samplewise_center:
                self.samplewise_center = True
                warnings.warn('This ImageDataGenerator specifies '
                              '`samplewise_std_normalization`, '
                              'which overrides setting of '
                              '`samplewise_center`.')

    def flow(self, x,
             y=None, batch_size=32, shuffle=True,
             sample_weight=None, seed=None,
             save_to_dir=None, save_prefix='', save_format='png', subset=None):
        """Takes data & label arrays, generates batches of augmented data.

        # Arguments
            x: Input data. Numpy array of rank 4 or a tuple.
                If tuple, the first element
                should contain the images and the second element
                another numpy array or a list of numpy arrays
                that gets passed to the output
                without any modifications.
                Can be used to feed the model miscellaneous data
                along with the images.
                In case of grayscale data, the channels axis of the image array
                should have value 1, in case
                of RGB data, it should have value 3, and in case
                of RGBA data, it should have value 4.
            y: Labels.
            batch_size: Int (default: 32).
            shuffle: Boolean (default: True).
            sample_weight: Sample weights.
            seed: Int (default: None).
            save_to_dir: None or str (default: None).
                This allows you to optionally specify a directory
                to which to save the augmented pictures being generated
                (useful for visualizing what you are doing).
            save_prefix: Str (default: `''`).
                Prefix to use for filenames of saved pictures
                (only relevant if `save_to_dir` is set).
                save_format: one of "png", "jpeg"
                (only relevant if `save_to_dir` is set). Default: "png".
            subset: Subset of data (`"training"` or `"validation"`) if
                `validation_split` is set in `ImageDataGenerator`.

        # Returns
            An `Iterator` yielding tuples of `(x, y)`
                where `x` is a numpy array of image data
                (in the case of a single image input) or a list
                of numpy arrays (in the case with
                additional inputs) and `y` is a numpy array
                of corresponding labels. If 'sample_weight' is not None,
                the yielded tuples are of the form `(x, y, sample_weight)`.
                If `y` is None, only the numpy array `x` is returned.
        """
        return NumpyArrayIterator(
            x, y, self,
            batch_size=batch_size,
            shuffle=shuffle,
            sample_weight=sample_weight,
            seed=seed,
            data_format=self.data_format,
            save_to_dir=save_to_dir,
            save_prefix=save_prefix,
            save_format=save_format,
            subset=subset)

    def flow_from_directory(self, directory,
                            target_size=(256, 256), color_mode='rgb',
                            classes=None, class_mode='categorical',
                            batch_size=32, shuffle=True, seed=None,
                            save_to_dir=None,
                            save_prefix='',
                            save_format='png',
                            follow_links=False,
                            subset=None,
                            interpolation='nearest'):
        """Takes the path to a directory & generates batches of augmented data.

        # Arguments
            directory: Path to the target directory.
                It should contain one subdirectory per class.
                Any PNG, JPG, BMP, PPM or TIF images
                inside each of the subdirectories directory tree
                will be included in the generator.
                See [this script](
                https://gist.github.com/fchollet/0830affa1f7f19fd47b06d4cf89ed44d)
                for more details.
            target_size: Tuple of integers `(height, width)`,
                default: `(256, 256)`.
                The dimensions to which all images found will be resized.
            color_mode: One of "grayscale", "rbg", "rgba". Default: "rgb".
                Whether the images will be converted to
                have 1, 3, or 4 channels.
            classes: Optional list of class subdirectories
                (e.g. `['dogs', 'cats']`). Default: None.
                If not provided, the list of classes will be automatically
                inferred from the subdirectory names/structure
                under `directory`, where each subdirectory will
                be treated as a different class
                (and the order of the classes, which will map to the label
                indices, will be alphanumeric).
                The dictionary containing the mapping from class names to class
                indices can be obtained via the attribute `class_indices`.
            class_mode: One of "categorical", "binary", "sparse",
                "input", or None. Default: "categorical".
                Determines the type of label arrays that are returned:
                - "categorical" will be 2D one-hot encoded labels,
                - "binary" will be 1D binary labels,
                    "sparse" will be 1D integer labels,
                - "input" will be images identical
                    to input images (mainly used to work with autoencoders).
                - If None, no labels are returned
                  (the generator will only yield batches of image data,
                  which is useful to use with `model.predict_generator()`,
                  `model.evaluate_generator()`, etc.).
                  Please note that in case of class_mode None,
                  the data still needs to reside in a subdirectory
                  of `directory` for it to work correctly.
            batch_size: Size of the batches of data (default: 32).
            shuffle: Whether to shuffle the data (default: True)
            seed: Optional random seed for shuffling and transformations.
            save_to_dir: None or str (default: None).
                This allows you to optionally specify
                a directory to which to save
                the augmented pictures being generated
                (useful for visualizing what you are doing).
            save_prefix: Str. Prefix to use for filenames of saved pictures
                (only relevant if `save_to_dir` is set).
            save_format: One of "png", "jpeg"
                (only relevant if `save_to_dir` is set). Default: "png".
            follow_links: Whether to follow symlinks inside
                class subdirectories (default: False).
            subset: Subset of data (`"training"` or `"validation"`) if
                `validation_split` is set in `ImageDataGenerator`.
            interpolation: Interpolation method used to
                resample the image if the
                target size is different from that of the loaded image.
                Supported methods are `"nearest"`, `"bilinear"`,
                and `"bicubic"`.
                If PIL version 1.1.3 or newer is installed, `"lanczos"` is also
                supported. If PIL version 3.4.0 or newer is installed,
                `"box"` and `"hamming"` are also supported.
                By default, `"nearest"` is used.

        # Returns
            A `DirectoryIterator` yielding tuples of `(x, y)`
                where `x` is a numpy array containing a batch
                of images with shape `(batch_size, *target_size, channels)`
                and `y` is a numpy array of corresponding labels.
        """
        return DirectoryIterator(
            directory, self,
            target_size=target_size, color_mode=color_mode,
            classes=classes, class_mode=class_mode,
            data_format=self.data_format,
            batch_size=batch_size, shuffle=shuffle, seed=seed,
            save_to_dir=save_to_dir,
            save_prefix=save_prefix,
            save_format=save_format,
            follow_links=follow_links,
            subset=subset,
            interpolation=interpolation)

    def standardize(self, x):
        """Applies the normalization configuration to a batch of inputs.

        # Arguments
            x: Batch of inputs to be normalized.

        # Returns
            The inputs, normalized.
        """
        if self.preprocessing_function:
            x = self.preprocessing_function(x)
        if self.rescale:
            x *= self.rescale
        if self.samplewise_center:
            x -= np.mean(x, keepdims=True)
        if self.samplewise_std_normalization:
            x /= (np.std(x, keepdims=True) + backend.epsilon())

        if self.featurewise_center:
            if self.mean is not None:
                x -= self.mean
            else:
                warnings.warn('This ImageDataGenerator specifies '
                              '`featurewise_center`, but it hasn\'t '
                              'been fit on any training data. Fit it '
                              'first by calling `.fit(numpy_data)`.')
        if self.featurewise_std_normalization:
            if self.std is not None:
                x /= (self.std + backend.epsilon())
            else:
                warnings.warn('This ImageDataGenerator specifies '
                              '`featurewise_std_normalization`, '
                              'but it hasn\'t '
                              'been fit on any training data. Fit it '
                              'first by calling `.fit(numpy_data)`.')
        if self.zca_whitening:
            if self.principal_components is not None:
                flatx = np.reshape(x, (-1, np.prod(x.shape[-3:])))
                whitex = np.dot(flatx, self.principal_components)
                x = np.reshape(whitex, x.shape)
            else:
                warnings.warn('This ImageDataGenerator specifies '
                              '`zca_whitening`, but it hasn\'t '
                              'been fit on any training data. Fit it '
                              'first by calling `.fit(numpy_data)`.')
        return x

    def get_random_transform(self, img_shape, seed=None):
        """Generates random parameters for a transformation.

        # Arguments
            seed: Random seed.
            img_shape: Tuple of integers.
                Shape of the image that is transformed.

        # Returns
            A dictionary containing randomly chosen parameters describing the
            transformation.
        """
        img_row_axis = self.row_axis - 1
        img_col_axis = self.col_axis - 1

        if seed is not None:
            np.random.seed(seed)

        if self.rotation_range:
            theta = np.random.uniform(
                -self.rotation_range,
                self.rotation_range)
        else:
            theta = 0

        if self.height_shift_range:
            try:  # 1-D array-like or int
                tx = np.random.choice(self.height_shift_range)
                tx *= np.random.choice([-1, 1])
            except ValueError:  # floating point
                tx = np.random.uniform(-self.height_shift_range,
                                       self.height_shift_range)
            if np.max(self.height_shift_range) < 1:
                tx *= img_shape[img_row_axis]
        else:
            tx = 0

        if self.width_shift_range:
            try:  # 1-D array-like or int
                ty = np.random.choice(self.width_shift_range)
                ty *= np.random.choice([-1, 1])
            except ValueError:  # floating point
                ty = np.random.uniform(-self.width_shift_range,
                                       self.width_shift_range)
            if np.max(self.width_shift_range) < 1:
                ty *= img_shape[img_col_axis]
        else:
            ty = 0

        if self.shear_range:
            shear = np.random.uniform(
                -self.shear_range,
                self.shear_range)
        else:
            shear = 0

        if self.zoom_range[0] == 1 and self.zoom_range[1] == 1:
            zx, zy = 1, 1
        else:
            zx, zy = np.random.uniform(
                self.zoom_range[0],
                self.zoom_range[1],
                2)

        flip_horizontal = (np.random.random() < 0.5) * self.horizontal_flip
        flip_vertical = (np.random.random() < 0.5) * self.vertical_flip

        channel_shift_intensity = None
        if self.channel_shift_range != 0:
            channel_shift_intensity = np.random.uniform(-self.channel_shift_range,
                                                        self.channel_shift_range)

        brightness = None
        if self.brightness_range is not None:
            if len(self.brightness_range) != 2:
                raise ValueError(
                    '`brightness_range should be tuple or list of two floats. '
                    'Received: %s' % (self.brightness_range,))
            brightness = np.random.uniform(self.brightness_range[0],
                                           self.brightness_range[1])

        transform_parameters = {'theta': theta,
                                'tx': tx,
                                'ty': ty,
                                'shear': shear,
                                'zx': zx,
                                'zy': zy,
                                'flip_horizontal': flip_horizontal,
                                'flip_vertical': flip_vertical,
                                'channel_shift_intensity': channel_shift_intensity,
                                'brightness': brightness}

        return transform_parameters

    def apply_transform(self, x, transform_parameters):
        """Applies a transformation to an image according to given parameters.

        # Arguments
            x: 3D tensor, single image.
            transform_parameters: Dictionary with string - parameter pairs
                describing the transformation.
                Currently, the following parameters
                from the dictionary are used:
                - `'theta'`: Float. Rotation angle in degrees.
                - `'tx'`: Float. Shift in the x direction.
                - `'ty'`: Float. Shift in the y direction.
                - `'shear'`: Float. Shear angle in degrees.
                - `'zx'`: Float. Zoom in the x direction.
                - `'zy'`: Float. Zoom in the y direction.
                - `'flip_horizontal'`: Boolean. Horizontal flip.
                - `'flip_vertical'`: Boolean. Vertical flip.
                - `'channel_shift_intencity'`: Float. Channel shift intensity.
                - `'brightness'`: Float. Brightness shift intensity.

        # Returns
            A ransformed version of the input (same shape).
        """
        # x is a single image, so it doesn't have image number at index 0
        img_row_axis = self.row_axis - 1
        img_col_axis = self.col_axis - 1
        img_channel_axis = self.channel_axis - 1

        x = apply_affine_transform(x, transform_parameters.get('theta', 0),
                                   transform_parameters.get('tx', 0),
                                   transform_parameters.get('ty', 0),
                                   transform_parameters.get('shear', 0),
                                   transform_parameters.get('zx', 1),
                                   transform_parameters.get('zy', 1),
                                   row_axis=img_row_axis, col_axis=img_col_axis,
                                   channel_axis=img_channel_axis,
                                   fill_mode=self.fill_mode, cval=self.cval)

        if transform_parameters.get('channel_shift_intensity') is not None:
            x = apply_channel_shift(x,
                                    transform_parameters['channel_shift_intensity'],
                                    img_channel_axis)

        if transform_parameters.get('flip_horizontal', False):
            x = flip_axis(x, img_col_axis)

        if transform_parameters.get('flip_vertical', False):
            x = flip_axis(x, img_row_axis)

        if transform_parameters.get('brightness') is not None:
            x = apply_brightness_shift(x, transform_parameters['brightness'])

        return x

    def random_transform(self, x, seed=None):
        """Applies a random transformation to an image.

        # Arguments
            x: 3D tensor, single image.
            seed: Random seed.

        # Returns
            A randomly transformed version of the input (same shape).
        """
        params = self.get_random_transform(x.shape, seed)
        return self.apply_transform(x, params)

    def fit(self, x,
            augment=False,
            rounds=1,
            seed=None):
        """Fits the data generator to some sample data.

        This computes the internal data stats related to the
        data-dependent transformations, based on an array of sample data.

        Only required if `featurewise_center` or
        `featurewise_std_normalization` or `zca_whitening` are set to True.

        # Arguments
            x: Sample data. Should have rank 4.
             In case of grayscale data,
             the channels axis should have value 1, in case
             of RGB data, it should have value 3, and in case
             of RGBA data, it should have value 4.
            augment: Boolean (default: False).
                Whether to fit on randomly augmented samples.
            rounds: Int (default: 1).
                If using data augmentation (`augment=True`),
                this is how many augmentation passes over the data to use.
            seed: Int (default: None). Random seed.
       """
        x = np.asarray(x, dtype=backend.floatx())
        if x.ndim != 4:
            raise ValueError('Input to `.fit()` should have rank 4. '
                             'Got array with shape: ' + str(x.shape))
        if x.shape[self.channel_axis] not in {1, 3, 4}:
            warnings.warn(
                'Expected input to be images (as Numpy array) '
                'following the data format convention "' +
                self.data_format + '" (channels on axis ' +
                str(self.channel_axis) + '), i.e. expected '
                'either 1, 3 or 4 channels on axis ' +
                str(self.channel_axis) + '. '
                'However, it was passed an array with shape ' +
                str(x.shape) + ' (' + str(x.shape[self.channel_axis]) +
                ' channels).')

        if seed is not None:
            np.random.seed(seed)

        x = np.copy(x)
        if augment:
            ax = np.zeros(
                tuple([rounds * x.shape[0]] + list(x.shape)[1:]),
                dtype=backend.floatx())
            for r in range(rounds):
                for i in range(x.shape[0]):
                    ax[i + r * x.shape[0]] = self.random_transform(x[i])
            x = ax

        if self.featurewise_center:
            self.mean = np.mean(x, axis=(0, self.row_axis, self.col_axis))
            broadcast_shape = [1, 1, 1]
            broadcast_shape[self.channel_axis - 1] = x.shape[self.channel_axis]
            self.mean = np.reshape(self.mean, broadcast_shape)
            x -= self.mean

        if self.featurewise_std_normalization:
            self.std = np.std(x, axis=(0, self.row_axis, self.col_axis))
            broadcast_shape = [1, 1, 1]
            broadcast_shape[self.channel_axis - 1] = x.shape[self.channel_axis]
            self.std = np.reshape(self.std, broadcast_shape)
            x /= (self.std + backend.epsilon())

        if self.zca_whitening:
            flat_x = np.reshape(
                x, (x.shape[0], x.shape[1] * x.shape[2] * x.shape[3]))
            sigma = np.dot(flat_x.T, flat_x) / flat_x.shape[0]
            u, s, _ = linalg.svd(sigma)
            s_inv = 1. / np.sqrt(s[np.newaxis] + self.zca_epsilon)
            self.principal_components = (u * s_inv).dot(u.T)


class Iterator(keras_utils.Sequence):
    """Base class for image data iterators.

    Every `Iterator` must implement the `_get_batches_of_transformed_samples`
    method.

    # Arguments
        n: Integer, total number of samples in the dataset to loop over.
        batch_size: Integer, size of a batch.
        shuffle: Boolean, whether to shuffle the data between epochs.
        seed: Random seeding for data shuffling.
    """

    def __init__(self, n, batch_size, shuffle, seed):
        self.n = n
        self.batch_size = batch_size
        self.seed = seed
        self.shuffle = shuffle
        self.batch_index = 0
        self.total_batches_seen = 0
        self.lock = threading.Lock()
        self.index_array = None
        self.index_generator = self._flow_index()

    def _set_index_array(self):
        self.index_array = np.arange(self.n)
        if self.shuffle:
            self.index_array = np.random.permutation(self.n)

    def __getitem__(self, idx):
        if idx >= len(self):
            raise ValueError('Asked to retrieve element {idx}, '
                             'but the Sequence '
                             'has length {length}'.format(idx=idx,
                                                          length=len(self)))
        if self.seed is not None:
            np.random.seed(self.seed + self.total_batches_seen)
        self.total_batches_seen += 1
        if self.index_array is None:
            self._set_index_array()
        index_array = self.index_array[self.batch_size * idx:
                                       self.batch_size * (idx + 1)]
        return self._get_batches_of_transformed_samples(index_array)

    def __len__(self):
        return (self.n + self.batch_size - 1) // self.batch_size  # round up

    def on_epoch_end(self):
        self._set_index_array()

    def reset(self):
        self.batch_index = 0

    def _flow_index(self):
        # Ensure self.batch_index is 0.
        self.reset()
        while 1:
            if self.seed is not None:
                np.random.seed(self.seed + self.total_batches_seen)
            if self.batch_index == 0:
                self._set_index_array()

            current_index = (self.batch_index * self.batch_size) % self.n
            if self.n > current_index + self.batch_size:
                self.batch_index += 1
            else:
                self.batch_index = 0
            self.total_batches_seen += 1
            yield self.index_array[current_index:
                                   current_index + self.batch_size]

    def __iter__(self):
        # Needed if we want to do something like:
        # for x, y in data_gen.flow(...):
        return self

    def __next__(self, *args, **kwargs):
        return self.next(*args, **kwargs)

    def _get_batches_of_transformed_samples(self, index_array):
        """Gets a batch of transformed samples.

        # Arguments
            index_array: Array of sample indices to include in batch.

        # Returns
            A batch of transformed samples.
        """
        raise NotImplementedError


class NumpyArrayIterator(Iterator):
    """Iterator yielding data from a Numpy array.

    # Arguments
        x: Numpy array of input data or tuple.
            If tuple, the second elements is either
            another numpy array or a list of numpy arrays,
            each of which gets passed
            through as an output without any modifications.
        y: Numpy array of targets data.
        image_data_generator: Instance of `ImageDataGenerator`
            to use for random transformations and normalization.
        batch_size: Integer, size of a batch.
        shuffle: Boolean, whether to shuffle the data between epochs.
        sample_weight: Numpy array of sample weights.
        seed: Random seed for data shuffling.
        data_format: String, one of `channels_first`, `channels_last`.
        save_to_dir: Optional directory where to save the pictures
            being yielded, in a viewable format. This is useful
            for visualizing the random transformations being
            applied, for debugging purposes.
        save_prefix: String prefix to use for saving sample
            images (if `save_to_dir` is set).
        save_format: Format to use for saving sample images
            (if `save_to_dir` is set).
        subset: Subset of data (`"training"` or `"validation"`) if
            validation_split is set in ImageDataGenerator.
    """

    def __init__(self, x, y, image_data_generator,
                 batch_size=32, shuffle=False, sample_weight=None,
                 seed=None, data_format=None,
                 save_to_dir=None, save_prefix='', save_format='png',
                 subset=None):
        if (type(x) is tuple) or (type(x) is list):
            if type(x[1]) is not list:
                x_misc = [np.asarray(x[1])]
            else:
                x_misc = [np.asarray(xx) for xx in x[1]]
            x = x[0]
            for xx in x_misc:
                if len(x) != len(xx):
                    raise ValueError(
                        'All of the arrays in `x` '
                        'should have the same length. '
                        'Found a pair with: len(x[0]) = %s, len(x[?]) = %s' %
                        (len(x), len(xx)))
        else:
            x_misc = []

        if y is not None and len(x) != len(y):
            raise ValueError('`x` (images tensor) and `y` (labels) '
                             'should have the same length. '
                             'Found: x.shape = %s, y.shape = %s' %
                             (np.asarray(x).shape, np.asarray(y).shape))
        if sample_weight is not None and len(x) != len(sample_weight):
            raise ValueError('`x` (images tensor) and `sample_weight` '
                             'should have the same length. '
                             'Found: x.shape = %s, sample_weight.shape = %s' %
                             (np.asarray(x).shape, np.asarray(sample_weight).shape))
        if subset is not None:
            if subset not in {'training', 'validation'}:
                raise ValueError('Invalid subset name:', subset,
                                 '; expected "training" or "validation".')
            split_idx = int(len(x) * image_data_generator._validation_split)
            if subset == 'validation':
                x = x[:split_idx]
                x_misc = [np.asarray(xx[:split_idx]) for xx in x_misc]
                if y is not None:
                    y = y[:split_idx]
            else:
                x = x[split_idx:]
                x_misc = [np.asarray(xx[split_idx:]) for xx in x_misc]
                if y is not None:
                    y = y[split_idx:]
        if data_format is None:
            data_format = backend.image_data_format()
        self.x = np.asarray(x, dtype=backend.floatx())
        self.x_misc = x_misc
        if self.x.ndim != 4:
            raise ValueError('Input data in `NumpyArrayIterator` '
                             'should have rank 4. You passed an array '
                             'with shape', self.x.shape)
        channels_axis = 3 if data_format == 'channels_last' else 1
        if self.x.shape[channels_axis] not in {1, 3, 4}:
            warnings.warn('NumpyArrayIterator is set to use the '
                          'data format convention "' + data_format + '" '
                          '(channels on axis ' + str(channels_axis) +
                          '), i.e. expected either 1, 3, or 4 '
                          'channels on axis ' + str(channels_axis) + '. '
                          'However, it was passed an array with shape ' +
                          str(self.x.shape) + ' (' +
                          str(self.x.shape[channels_axis]) + ' channels).')
        if y is not None:
            self.y = np.asarray(y)
        else:
            self.y = None
        if sample_weight is not None:
            self.sample_weight = np.asarray(sample_weight)
        else:
            self.sample_weight = None
        self.image_data_generator = image_data_generator
        self.data_format = data_format
        self.save_to_dir = save_to_dir
        self.save_prefix = save_prefix
        self.save_format = save_format
        super(NumpyArrayIterator, self).__init__(x.shape[0],
                                                 batch_size,
                                                 shuffle,
                                                 seed)

    def _get_batches_of_transformed_samples(self, index_array):
        batch_x = np.zeros(tuple([len(index_array)] + list(self.x.shape)[1:]),
                           dtype=backend.floatx())
        for i, j in enumerate(index_array):
            x = self.x[j]
            params = self.image_data_generator.get_random_transform(x.shape)
            x = self.image_data_generator.apply_transform(
                x.astype(backend.floatx()), params)
            x = self.image_data_generator.standardize(x)
            batch_x[i] = x

        if self.save_to_dir:
            for i, j in enumerate(index_array):
                img = array_to_img(batch_x[i], self.data_format, scale=True)
                fname = '{prefix}_{index}_{hash}.{format}'.format(
                    prefix=self.save_prefix,
                    index=j,
                    hash=np.random.randint(1e4),
                    format=self.save_format)
                img.save(os.path.join(self.save_to_dir, fname))
        batch_x_miscs = [xx[index_array] for xx in self.x_misc]
        output = (batch_x if batch_x_miscs == []
                  else [batch_x] + batch_x_miscs,)
        if self.y is None:
            return output[0]
        output += (self.y[index_array],)
        if self.sample_weight is not None:
            output += (self.sample_weight[index_array],)
        return output

    def next(self):
        """For python 2.x.

        # Returns
            The next batch.
        """
        # Keeps under lock only the mechanism which advances
        # the indexing of each batch.
        with self.lock:
            index_array = next(self.index_generator)
        # The transformation of images is not under thread lock
        # so it can be done in parallel
        return self._get_batches_of_transformed_samples(index_array)


def _iter_valid_files(directory, white_list_formats, follow_links):
    """Iterates on files with extension in `white_list_formats` contained in `directory`.

    # Arguments
        directory: Absolute path to the directory
            containing files to be counted
        white_list_formats: Set of strings containing allowed extensions for
            the files to be counted.
        follow_links: Boolean.

    # Yields
        Tuple of (root, filename) with extension in `white_list_formats`.
    """
    def _recursive_list(subpath):
        return sorted(os.walk(subpath, followlinks=follow_links),
                      key=lambda x: x[0])

    for root, _, files in _recursive_list(directory):
        for fname in sorted(files):
            for extension in white_list_formats:
                if fname.lower().endswith('.tiff'):
                    warnings.warn('Using \'.tiff\' files with multiple bands '
                                  'will cause distortion. '
                                  'Please verify your output.')
                if fname.lower().endswith('.' + extension):
                    yield root, fname


def _count_valid_files_in_directory(directory,
                                    white_list_formats,
                                    split,
                                    follow_links):
    """Counts files with extension in `white_list_formats` contained in `directory`.

    # Arguments
        directory: absolute path to the directory
            containing files to be counted
        white_list_formats: set of strings containing allowed extensions for
            the files to be counted.
        split: tuple of floats (e.g. `(0.2, 0.6)`) to only take into
            account a certain fraction of files in each directory.
            E.g.: `segment=(0.6, 1.0)` would only account for last 40 percent
            of images in each directory.
        follow_links: boolean.

    # Returns
        the count of files with extension in `white_list_formats` contained in
        the directory.
    """
    num_files = len(list(
        _iter_valid_files(directory, white_list_formats, follow_links)))
    if split:
        start, stop = int(split[0] * num_files), int(split[1] * num_files)
    else:
        start, stop = 0, num_files
    return stop - start


def _list_valid_filenames_in_directory(directory, white_list_formats, split,
                                       class_indices, follow_links):
    """Lists paths of files in `subdir` with extensions in `white_list_formats`.

    # Arguments
        directory: absolute path to a directory containing the files to list.
            The directory name is used as class label
            and must be a key of `class_indices`.
        white_list_formats: set of strings containing allowed extensions for
            the files to be counted.
        split: tuple of floats (e.g. `(0.2, 0.6)`) to only take into
            account a certain fraction of files in each directory.
            E.g.: `segment=(0.6, 1.0)` would only account for last 40 percent
            of images in each directory.
        class_indices: dictionary mapping a class name to its index.
        follow_links: boolean.

    # Returns
        classes: a list of class indices
        filenames: the path of valid files in `directory`, relative from
            `directory`'s parent (e.g., if `directory` is "dataset/class1",
            the filenames will be
            `["class1/file1.jpg", "class1/file2.jpg", ...]`).
    """
    dirname = os.path.basename(directory)
    if split:
        num_files = len(list(
            _iter_valid_files(directory, white_list_formats, follow_links)))
        start, stop = int(split[0] * num_files), int(split[1] * num_files)
        valid_files = list(
            _iter_valid_files(
                directory, white_list_formats, follow_links))[start: stop]
    else:
        valid_files = _iter_valid_files(
            directory, white_list_formats, follow_links)

    classes = []
    filenames = []
    for root, fname in valid_files:
        classes.append(class_indices[dirname])
        absolute_path = os.path.join(root, fname)
        relative_path = os.path.join(
            dirname, os.path.relpath(absolute_path, directory))
        filenames.append(relative_path)

    return classes, filenames


class DirectoryIterator(Iterator):
    """Iterator capable of reading images from a directory on disk.

    # Arguments
        directory: Path to the directory to read images from.
            Each subdirectory in this directory will be
            considered to contain images from one class,
            or alternatively you could specify class subdirectories
            via the `classes` argument.
        image_data_generator: Instance of `ImageDataGenerator`
            to use for random transformations and normalization.
        target_size: tuple of integers, dimensions to resize input images to.
        color_mode: One of `"rgb"`, `"rgba"`, `"grayscale"`.
            Color mode to read images.
        classes: Optional list of strings, names of subdirectories
            containing images from each class (e.g. `["dogs", "cats"]`).
            It will be computed automatically if not set.
        class_mode: Mode for yielding the targets:
            `"binary"`: binary targets (if there are only two classes),
            `"categorical"`: categorical targets,
            `"sparse"`: integer targets,
            `"input"`: targets are images identical to input images (mainly
                used to work with autoencoders),
            `None`: no targets get yielded (only input images are yielded).
        batch_size: Integer, size of a batch.
        shuffle: Boolean, whether to shuffle the data between epochs.
        seed: Random seed for data shuffling.
        data_format: String, one of `channels_first`, `channels_last`.
        save_to_dir: Optional directory where to save the pictures
            being yielded, in a viewable format. This is useful
            for visualizing the random transformations being
            applied, for debugging purposes.
        save_prefix: String prefix to use for saving sample
            images (if `save_to_dir` is set).
        save_format: Format to use for saving sample images
            (if `save_to_dir` is set).
        subset: Subset of data (`"training"` or `"validation"`) if
            validation_split is set in ImageDataGenerator.
        interpolation: Interpolation method used to resample the image if the
            target size is different from that of the loaded image.
            Supported methods are "nearest", "bilinear", and "bicubic".
            If PIL version 1.1.3 or newer is installed, "lanczos" is also
            supported. If PIL version 3.4.0 or newer is installed, "box" and
            "hamming" are also supported. By default, "nearest" is used.
    """

    def __init__(self, directory, image_data_generator,
                 target_size=(256, 256), color_mode='rgb',
                 classes=None, class_mode='categorical',
                 batch_size=32, shuffle=True, seed=None,
                 data_format=None,
                 save_to_dir=None, save_prefix='', save_format='png',
                 follow_links=False,
                 subset=None,
                 interpolation='nearest'):
        if data_format is None:
            data_format = backend.image_data_format()
        self.directory = directory
        self.image_data_generator = image_data_generator
        self.target_size = tuple(target_size)
        if color_mode not in {'rgb', 'rgba', 'grayscale'}:
            raise ValueError('Invalid color mode:', color_mode,
                             '; expected "rgb", "rgba", or "grayscale".')
        self.color_mode = color_mode
        self.data_format = data_format
        if self.color_mode == 'rgba':
            if self.data_format == 'channels_last':
                self.image_shape = self.target_size + (4,)
            else:
                self.image_shape = (4,) + self.target_size
        elif self.color_mode == 'rgb':
            if self.data_format == 'channels_last':
                self.image_shape = self.target_size + (3,)
            else:
                self.image_shape = (3,) + self.target_size
        else:
            if self.data_format == 'channels_last':
                self.image_shape = self.target_size + (1,)
            else:
                self.image_shape = (1,) + self.target_size
        self.classes = classes
        if class_mode not in {'categorical', 'binary', 'sparse',
                              'input', None}:
            raise ValueError('Invalid class_mode:', class_mode,
                             '; expected one of "categorical", '
                             '"binary", "sparse", "input"'
                             ' or None.')
        self.class_mode = class_mode
        self.save_to_dir = save_to_dir
        self.save_prefix = save_prefix
        self.save_format = save_format
        self.interpolation = interpolation

        if subset is not None:
            validation_split = self.image_data_generator._validation_split
            if subset == 'validation':
                split = (0, validation_split)
            elif subset == 'training':
                split = (validation_split, 1)
            else:
                raise ValueError('Invalid subset name: ', subset,
                                 '; expected "training" or "validation"')
        else:
            split = None
        self.subset = subset

        white_list_formats = {'png', 'jpg', 'jpeg', 'bmp',
                              'ppm', 'tif', 'tiff'}
        # First, count the number of samples and classes.
        self.samples = 0

        if not classes:
            classes = []
            for subdir in sorted(os.listdir(directory)):
                if os.path.isdir(os.path.join(directory, subdir)):
                    classes.append(subdir)
        self.num_classes = len(classes)
        self.class_indices = dict(zip(classes, range(len(classes))))

        pool = multiprocessing.pool.ThreadPool()
        function_partial = partial(_count_valid_files_in_directory,
                                   white_list_formats=white_list_formats,
                                   follow_links=follow_links,
                                   split=split)
        self.samples = sum(pool.map(function_partial,
                                    (os.path.join(directory, subdir)
                                     for subdir in classes)))

        print('Found %d images belonging to %d classes.' %
              (self.samples, self.num_classes))

        # Second, build an index of the images
        # in the different class subfolders.
        results = []
        self.filenames = []
        self.classes = np.zeros((self.samples,), dtype='int32')
        i = 0
        for dirpath in (os.path.join(directory, subdir) for subdir in classes):
            results.append(
                pool.apply_async(_list_valid_filenames_in_directory,
                                 (dirpath, white_list_formats, split,
                                  self.class_indices, follow_links)))
        for res in results:
            classes, filenames = res.get()
            self.classes[i:i + len(classes)] = classes
            self.filenames += filenames
            i += len(classes)

        pool.close()
        pool.join()
        super(DirectoryIterator, self).__init__(self.samples,
                                                batch_size,
                                                shuffle,
                                                seed)

    def _get_batches_of_transformed_samples(self, index_array):
        batch_x = np.zeros(
            (len(index_array),) + self.image_shape,
            dtype=backend.floatx())
        # build batch of image data
        for i, j in enumerate(index_array):
            fname = self.filenames[j]
            img = load_img(os.path.join(self.directory, fname),
                           color_mode=self.color_mode,
                           target_size=self.target_size,
                           interpolation=self.interpolation)
            x = img_to_array(img, data_format=self.data_format)
            # Pillow images should be closed after `load_img`,
            # but not PIL images.
            if hasattr(img, 'close'):
                img.close()
            params = self.image_data_generator.get_random_transform(x.shape)
            x = self.image_data_generator.apply_transform(x, params)
            x = self.image_data_generator.standardize(x)
            batch_x[i] = x
        # optionally save augmented images to disk for debugging purposes
        if self.save_to_dir:
            for i, j in enumerate(index_array):
                img = array_to_img(batch_x[i], self.data_format, scale=True)
                fname = '{prefix}_{index}_{hash}.{format}'.format(
                    prefix=self.save_prefix,
                    index=j,
                    hash=np.random.randint(1e7),
                    format=self.save_format)
                img.save(os.path.join(self.save_to_dir, fname))
        # build batch of labels
        if self.class_mode == 'input':
            batch_y = batch_x.copy()
        elif self.class_mode == 'sparse':
            batch_y = self.classes[index_array]
        elif self.class_mode == 'binary':
            batch_y = self.classes[index_array].astype(backend.floatx())
        elif self.class_mode == 'categorical':
            batch_y = np.zeros(
                (len(batch_x), self.num_classes),
                dtype=backend.floatx())
            for i, label in enumerate(self.classes[index_array]):
                batch_y[i, label] = 1.
        else:
            return batch_x
        return batch_x, batch_y

    def next(self):
        """For python 2.x.

        # Returns
            The next batch.
        """
        with self.lock:
            index_array = next(self.index_generator)
        # The transformation of images is not under thread lock
        # so it can be done in parallel
        return self._get_batches_of_transformed_samples(index_array)<|MERGE_RESOLUTION|>--- conflicted
+++ resolved
@@ -483,13 +483,9 @@
         raise ImportError('Could not import PIL.Image. '
                           'The use of `array_to_img` requires PIL.')
     img = pil_image.open(path)
-<<<<<<< HEAD
-    if grayscale:
-        if img.mode not in ('L', 'I;16'):
-=======
+
     if color_mode == 'grayscale':
         if img.mode != 'L':
->>>>>>> e002ebd4
             img = img.convert('L')
     elif color_mode == 'rgba':
         if img.mode != 'RGBA':
