"""Utilities for real-time data augmentation on image data.
"""
from __future__ import absolute_import
from __future__ import division
from __future__ import print_function

import numpy as np
import re
from six.moves import range
import os
import threading
import warnings
import multiprocessing.pool
from keras_preprocessing import get_keras_submodule

try:
    IteratorType = get_keras_submodule('utils').Sequence
except ImportError:
    IteratorType = object

try:
    from PIL import ImageEnhance
    from PIL import Image as pil_image
except ImportError:
    pil_image = None
    ImageEnhance = None

try:
    import scipy
    # scipy.linalg cannot be accessed until explicitly imported
    from scipy import linalg
    # scipy.ndimage cannot be accessed until explicitly imported
    from scipy import ndimage
except ImportError:
    scipy = None

if pil_image is not None:
    _PIL_INTERPOLATION_METHODS = {
        'nearest': pil_image.NEAREST,
        'bilinear': pil_image.BILINEAR,
        'bicubic': pil_image.BICUBIC,
    }
    # These methods were only introduced in version 3.4.0 (2016).
    if hasattr(pil_image, 'HAMMING'):
        _PIL_INTERPOLATION_METHODS['hamming'] = pil_image.HAMMING
    if hasattr(pil_image, 'BOX'):
        _PIL_INTERPOLATION_METHODS['box'] = pil_image.BOX
    # This method is new in version 1.1.3 (2013).
    if hasattr(pil_image, 'LANCZOS'):
        _PIL_INTERPOLATION_METHODS['lanczos'] = pil_image.LANCZOS


def random_rotation(x, rg, row_axis=1, col_axis=2, channel_axis=0,
                    fill_mode='nearest', cval=0., interpolation_order=1):
    """Performs a random rotation of a Numpy image tensor.

    # Arguments
        x: Input tensor. Must be 3D.
        rg: Rotation range, in degrees.
        row_axis: Index of axis for rows in the input tensor.
        col_axis: Index of axis for columns in the input tensor.
        channel_axis: Index of axis for channels in the input tensor.
        fill_mode: Points outside the boundaries of the input
            are filled according to the given mode
            (one of `{'constant', 'nearest', 'reflect', 'wrap'}`).
        cval: Value used for points outside the boundaries
            of the input if `mode='constant'`.
        interpolation_order int: order of spline interpolation.
            see `ndimage.interpolation.affine_transform`
    # Returns
        Rotated Numpy image tensor.
    """
    theta = np.random.uniform(-rg, rg)
    x = apply_affine_transform(x, theta=theta, channel_axis=channel_axis,
                               fill_mode=fill_mode, cval=cval,
                               order=interpolation_order)
    return x


def random_shift(x, wrg, hrg, row_axis=1, col_axis=2, channel_axis=0,
                 fill_mode='nearest', cval=0., interpolation_order=1):
    """Performs a random spatial shift of a Numpy image tensor.

    # Arguments
        x: Input tensor. Must be 3D.
        wrg: Width shift range, as a float fraction of the width.
        hrg: Height shift range, as a float fraction of the height.
        row_axis: Index of axis for rows in the input tensor.
        col_axis: Index of axis for columns in the input tensor.
        channel_axis: Index of axis for channels in the input tensor.
        fill_mode: Points outside the boundaries of the input
            are filled according to the given mode
            (one of `{'constant', 'nearest', 'reflect', 'wrap'}`).
        cval: Value used for points outside the boundaries
            of the input if `mode='constant'`.
        interpolation_order int: order of spline interpolation.
            see `ndimage.interpolation.affine_transform`
    # Returns
        Shifted Numpy image tensor.
    """
    h, w = x.shape[row_axis], x.shape[col_axis]
    tx = np.random.uniform(-hrg, hrg) * h
    ty = np.random.uniform(-wrg, wrg) * w
    x = apply_affine_transform(x, tx=tx, ty=ty, channel_axis=channel_axis,
                               fill_mode=fill_mode, cval=cval,
                               order=interpolation_order)
    return x


def random_shear(x, intensity, row_axis=1, col_axis=2, channel_axis=0,
                 fill_mode='nearest', cval=0., interpolation_order=1):
    """Performs a random spatial shear of a Numpy image tensor.

    # Arguments
        x: Input tensor. Must be 3D.
        intensity: Transformation intensity in degrees.
        row_axis: Index of axis for rows in the input tensor.
        col_axis: Index of axis for columns in the input tensor.
        channel_axis: Index of axis for channels in the input tensor.
        fill_mode: Points outside the boundaries of the input
            are filled according to the given mode
            (one of `{'constant', 'nearest', 'reflect', 'wrap'}`).
        cval: Value used for points outside the boundaries
            of the input if `mode='constant'`.
        interpolation_order int: order of spline interpolation.
            see `ndimage.interpolation.affine_transform`
    # Returns
        Sheared Numpy image tensor.
    """
    shear = np.random.uniform(-intensity, intensity)
    x = apply_affine_transform(x, shear=shear, channel_axis=channel_axis,
                               fill_mode=fill_mode, cval=cval,
                               order=interpolation_order)
    return x


def random_zoom(x, zoom_range, row_axis=1, col_axis=2, channel_axis=0,
                fill_mode='nearest', cval=0., interpolation_order=1):
    """Performs a random spatial zoom of a Numpy image tensor.

    # Arguments
        x: Input tensor. Must be 3D.
        zoom_range: Tuple of floats; zoom range for width and height.
        row_axis: Index of axis for rows in the input tensor.
        col_axis: Index of axis for columns in the input tensor.
        channel_axis: Index of axis for channels in the input tensor.
        fill_mode: Points outside the boundaries of the input
            are filled according to the given mode
            (one of `{'constant', 'nearest', 'reflect', 'wrap'}`).
        cval: Value used for points outside the boundaries
            of the input if `mode='constant'`.
        interpolation_order int: order of spline interpolation.
            see `ndimage.interpolation.affine_transform`

    # Returns
        Zoomed Numpy image tensor.

    # Raises
        ValueError: if `zoom_range` isn't a tuple.
    """
    if len(zoom_range) != 2:
        raise ValueError('`zoom_range` should be a tuple or list of two'
                         ' floats. Received: %s' % (zoom_range,))

    if zoom_range[0] == 1 and zoom_range[1] == 1:
        zx, zy = 1, 1
    else:
        zx, zy = np.random.uniform(zoom_range[0], zoom_range[1], 2)
    x = apply_affine_transform(x, zx=zx, zy=zy, channel_axis=channel_axis,
                               fill_mode=fill_mode, cval=cval,
                               order=interpolation_order)
    return x


def apply_channel_shift(x, intensity, channel_axis=0):
    """Performs a channel shift.

    # Arguments
        x: Input tensor. Must be 3D.
        intensity: Transformation intensity.
        channel_axis: Index of axis for channels in the input tensor.

    # Returns
        Numpy image tensor.

    """
    x = np.rollaxis(x, channel_axis, 0)
    min_x, max_x = np.min(x), np.max(x)
    channel_images = [
        np.clip(x_channel + intensity,
                min_x,
                max_x)
        for x_channel in x]
    x = np.stack(channel_images, axis=0)
    x = np.rollaxis(x, 0, channel_axis + 1)
    return x


def random_channel_shift(x, intensity_range, channel_axis=0):
    """Performs a random channel shift.

    # Arguments
        x: Input tensor. Must be 3D.
        intensity_range: Transformation intensity.
        channel_axis: Index of axis for channels in the input tensor.

    # Returns
        Numpy image tensor.
    """
    intensity = np.random.uniform(-intensity_range, intensity_range)
    return apply_channel_shift(x, intensity, channel_axis=channel_axis)


def apply_brightness_shift(x, brightness):
    """Performs a brightness shift.

    # Arguments
        x: Input tensor. Must be 3D.
        brightness: Float. The new brightness value.
        channel_axis: Index of axis for channels in the input tensor.

    # Returns
        Numpy image tensor.

    # Raises
        ValueError if `brightness_range` isn't a tuple.
    """
    if ImageEnhance is None:
        raise ImportError('Using brightness shifts requires PIL. '
                          'Install PIL or Pillow.')
    x = array_to_img(x)
    x = imgenhancer_Brightness = ImageEnhance.Brightness(x)
    x = imgenhancer_Brightness.enhance(brightness)
    x = img_to_array(x)
    return x


def random_brightness(x, brightness_range):
    """Performs a random brightness shift.

    # Arguments
        x: Input tensor. Must be 3D.
        brightness_range: Tuple of floats; brightness range.
        channel_axis: Index of axis for channels in the input tensor.

    # Returns
        Numpy image tensor.

    # Raises
        ValueError if `brightness_range` isn't a tuple.
    """
    if len(brightness_range) != 2:
        raise ValueError(
            '`brightness_range should be tuple or list of two floats. '
            'Received: %s' % (brightness_range,))

    u = np.random.uniform(brightness_range[0], brightness_range[1])
    return apply_brightness_shift(x, u)


def transform_matrix_offset_center(matrix, x, y):
    o_x = float(x) / 2 + 0.5
    o_y = float(y) / 2 + 0.5
    offset_matrix = np.array([[1, 0, o_x], [0, 1, o_y], [0, 0, 1]])
    reset_matrix = np.array([[1, 0, -o_x], [0, 1, -o_y], [0, 0, 1]])
    transform_matrix = np.dot(np.dot(offset_matrix, matrix), reset_matrix)
    return transform_matrix


def apply_affine_transform(x, theta=0, tx=0, ty=0, shear=0, zx=1, zy=1,
                           row_axis=0, col_axis=1, channel_axis=2,
                           fill_mode='nearest', cval=0., order=1):
    """Applies an affine transformation specified by the parameters given.

    # Arguments
        x: 2D numpy array, single image.
        theta: Rotation angle in degrees.
        tx: Width shift.
        ty: Heigh shift.
        shear: Shear angle in degrees.
        zx: Zoom in x direction.
        zy: Zoom in y direction
        row_axis: Index of axis for rows in the input image.
        col_axis: Index of axis for columns in the input image.
        channel_axis: Index of axis for channels in the input image.
        fill_mode: Points outside the boundaries of the input
            are filled according to the given mode
            (one of `{'constant', 'nearest', 'reflect', 'wrap'}`).
        cval: Value used for points outside the boundaries
            of the input if `mode='constant'`.
        order int: order of interpolation

    # Returns
        The transformed version of the input.
    """
    if scipy is None:
        raise ImportError('Image transformations require SciPy. '
                          'Install SciPy.')
    transform_matrix = None
    if theta != 0:
        theta = np.deg2rad(theta)
        rotation_matrix = np.array([[np.cos(theta), -np.sin(theta), 0],
                                    [np.sin(theta), np.cos(theta), 0],
                                    [0, 0, 1]])
        transform_matrix = rotation_matrix

    if tx != 0 or ty != 0:
        shift_matrix = np.array([[1, 0, tx],
                                 [0, 1, ty],
                                 [0, 0, 1]])
        if transform_matrix is None:
            transform_matrix = shift_matrix
        else:
            transform_matrix = np.dot(transform_matrix, shift_matrix)

    if shear != 0:
        shear = np.deg2rad(shear)
        shear_matrix = np.array([[1, -np.sin(shear), 0],
                                 [0, np.cos(shear), 0],
                                 [0, 0, 1]])
        if transform_matrix is None:
            transform_matrix = shear_matrix
        else:
            transform_matrix = np.dot(transform_matrix, shear_matrix)

    if zx != 1 or zy != 1:
        zoom_matrix = np.array([[zx, 0, 0],
                                [0, zy, 0],
                                [0, 0, 1]])
        if transform_matrix is None:
            transform_matrix = zoom_matrix
        else:
            transform_matrix = np.dot(transform_matrix, zoom_matrix)

    if transform_matrix is not None:
        h, w = x.shape[row_axis], x.shape[col_axis]
        transform_matrix = transform_matrix_offset_center(
            transform_matrix, h, w)
        x = np.rollaxis(x, channel_axis, 0)
        final_affine_matrix = transform_matrix[:2, :2]
        final_offset = transform_matrix[:2, 2]

        channel_images = [scipy.ndimage.interpolation.affine_transform(
            x_channel,
            final_affine_matrix,
            final_offset,
            order=order,
            mode=fill_mode,
            cval=cval) for x_channel in x]
        x = np.stack(channel_images, axis=0)
        x = np.rollaxis(x, 0, channel_axis + 1)
    return x


def flip_axis(x, axis):
    x = np.asarray(x).swapaxes(axis, 0)
    x = x[::-1, ...]
    x = x.swapaxes(0, axis)
    return x


def array_to_img(x, data_format='channels_last', scale=True, dtype='float32'):
    """Converts a 3D Numpy array to a PIL Image instance.

    # Arguments
        x: Input Numpy array.
        data_format: Image data format.
            either "channels_first" or "channels_last".
        scale: Whether to rescale image values
            to be within `[0, 255]`.
        dtype: Dtype to use.

    # Returns
        A PIL Image instance.

    # Raises
        ImportError: if PIL is not available.
        ValueError: if invalid `x` or `data_format` is passed.
    """
    if pil_image is None:
        raise ImportError('Could not import PIL.Image. '
                          'The use of `array_to_img` requires PIL.')
    x = np.asarray(x, dtype=dtype)
    if x.ndim != 3:
        raise ValueError('Expected image array to have rank 3 (single image). '
                         'Got array with shape: %s' % (x.shape,))

    if data_format not in {'channels_first', 'channels_last'}:
        raise ValueError('Invalid data_format: %s' % data_format)

    # Original Numpy array x has format (height, width, channel)
    # or (channel, height, width)
    # but target PIL image has format (width, height, channel)
    if data_format == 'channels_first':
        x = x.transpose(1, 2, 0)
    if scale:
        x = x + max(-np.min(x), 0)
        x_max = np.max(x)
        if x_max != 0:
            x /= x_max
        x *= 255
    if x.shape[2] == 4:
        # RGBA
        return pil_image.fromarray(x.astype('uint8'), 'RGBA')
    elif x.shape[2] == 3:
        # RGB
        return pil_image.fromarray(x.astype('uint8'), 'RGB')
    elif x.shape[2] == 1:
        # grayscale
        return pil_image.fromarray(x[:, :, 0].astype('uint8'), 'L')
    else:
        raise ValueError('Unsupported channel number: %s' % (x.shape[2],))


def img_to_array(img, data_format='channels_last', dtype='float32'):
    """Converts a PIL Image instance to a Numpy array.

    # Arguments
        img: PIL Image instance.
        data_format: Image data format,
            either "channels_first" or "channels_last".
        dtype: Dtype to use for the returned array.

    # Returns
        A 3D Numpy array.

    # Raises
        ValueError: if invalid `img` or `data_format` is passed.
    """
    if data_format not in {'channels_first', 'channels_last'}:
        raise ValueError('Unknown data_format: %s' % data_format)
    # Numpy array x has format (height, width, channel)
    # or (channel, height, width)
    # but original PIL image has format (width, height, channel)
    x = np.asarray(img, dtype=dtype)
    if len(x.shape) == 3:
        if data_format == 'channels_first':
            x = x.transpose(2, 0, 1)
    elif len(x.shape) == 2:
        if data_format == 'channels_first':
            x = x.reshape((1, x.shape[0], x.shape[1]))
        else:
            x = x.reshape((x.shape[0], x.shape[1], 1))
    else:
        raise ValueError('Unsupported image shape: %s' % (x.shape,))
    return x


def save_img(path,
             x,
             data_format='channels_last',
             file_format=None,
             scale=True,
             **kwargs):
    """Saves an image stored as a Numpy array to a path or file object.

    # Arguments
        path: Path or file object.
        x: Numpy array.
        data_format: Image data format,
            either "channels_first" or "channels_last".
        file_format: Optional file format override. If omitted, the
            format to use is determined from the filename extension.
            If a file object was used instead of a filename, this
            parameter should always be used.
        scale: Whether to rescale image values to be within `[0, 255]`.
        **kwargs: Additional keyword arguments passed to `PIL.Image.save()`.
    """
    img = array_to_img(x, data_format=data_format, scale=scale)
    if img.mode == 'RGBA' and (file_format == 'jpg' or file_format == 'jpeg'):
        warnings.warn('The JPG format does not support '
                      'RGBA images, converting to RGB.')
        img = img.convert('RGB')
    img.save(path, format=file_format, **kwargs)


def load_img(path, grayscale=False, color_mode='rgb', target_size=None,
             interpolation='nearest'):
    """Loads an image into PIL format.

    # Arguments
        path: Path to image file.
        color_mode: One of "grayscale", "rgb", "rgba". Default: "rgb".
            The desired image format.
        target_size: Either `None` (default to original size)
            or tuple of ints `(img_height, img_width)`.
        interpolation: Interpolation method used to resample the image if the
            target size is different from that of the loaded image.
            Supported methods are "nearest", "bilinear", and "bicubic".
            If PIL version 1.1.3 or newer is installed, "lanczos" is also
            supported. If PIL version 3.4.0 or newer is installed, "box" and
            "hamming" are also supported. By default, "nearest" is used.

    # Returns
        A PIL Image instance.

    # Raises
        ImportError: if PIL is not available.
        ValueError: if interpolation method is not supported.
    """
    if grayscale is True:
        warnings.warn('grayscale is deprecated. Please use '
                      'color_mode = "grayscale"')
        color_mode = 'grayscale'
    if pil_image is None:
        raise ImportError('Could not import PIL.Image. '
                          'The use of `array_to_img` requires PIL.')
    img = pil_image.open(path)
    if color_mode == 'grayscale':
        if img.mode != 'L':
            img = img.convert('L')
    elif color_mode == 'rgba':
        if img.mode != 'RGBA':
            img = img.convert('RGBA')
    elif color_mode == 'rgb':
        if img.mode != 'RGB':
            img = img.convert('RGB')
    else:
        raise ValueError('color_mode must be "grayscale", "rgb", or "rgba"')
    if target_size is not None:
        width_height_tuple = (target_size[1], target_size[0])
        if img.size != width_height_tuple:
            if interpolation not in _PIL_INTERPOLATION_METHODS:
                raise ValueError(
                    'Invalid interpolation method {} specified. Supported '
                    'methods are {}'.format(
                        interpolation,
                        ", ".join(_PIL_INTERPOLATION_METHODS.keys())))
            resample = _PIL_INTERPOLATION_METHODS[interpolation]
            img = img.resize(width_height_tuple, resample)
    return img


def list_pictures(directory, ext='jpg|jpeg|bmp|png|ppm'):
    return [os.path.join(root, f)
            for root, _, files in os.walk(directory) for f in files
            if re.match(r'([\w]+\.(?:' + ext + '))', f.lower())]


class ImageDataGenerator(object):
    """Generate batches of tensor image data with real-time data augmentation.
     The data will be looped over (in batches).

    # Arguments
        featurewise_center: Boolean.
            Set input mean to 0 over the dataset, feature-wise.
        samplewise_center: Boolean. Set each sample mean to 0.
        featurewise_std_normalization: Boolean.
            Divide inputs by std of the dataset, feature-wise.
        samplewise_std_normalization: Boolean. Divide each input by its std.
        zca_epsilon: epsilon for ZCA whitening. Default is 1e-6.
        zca_whitening: Boolean. Apply ZCA whitening.
        rotation_range: Int. Degree range for random rotations.
        width_shift_range: Float, 1-D array-like or int
            - float: fraction of total width, if < 1, or pixels if >= 1.
            - 1-D array-like: random elements from the array.
            - int: integer number of pixels from interval
                `(-width_shift_range, +width_shift_range)`
            - With `width_shift_range=2` possible values
                are integers `[-1, 0, +1]`,
                same as with `width_shift_range=[-1, 0, +1]`,
                while with `width_shift_range=1.0` possible values are floats
                in the interval [-1.0, +1.0).
        height_shift_range: Float, 1-D array-like or int
            - float: fraction of total height, if < 1, or pixels if >= 1.
            - 1-D array-like: random elements from the array.
            - int: integer number of pixels from interval
                `(-height_shift_range, +height_shift_range)`
            - With `height_shift_range=2` possible values
                are integers `[-1, 0, +1]`,
                same as with `height_shift_range=[-1, 0, +1]`,
                while with `height_shift_range=1.0` possible values are floats
                in the interval [-1.0, +1.0).
        brightness_range: Tuple or list of two floats. Range for picking
            a brightness shift value from.
        shear_range: Float. Shear Intensity
            (Shear angle in counter-clockwise direction in degrees)
        zoom_range: Float or [lower, upper]. Range for random zoom.
            If a float, `[lower, upper] = [1-zoom_range, 1+zoom_range]`.
        channel_shift_range: Float. Range for random channel shifts.
        fill_mode: One of {"constant", "nearest", "reflect" or "wrap"}.
            Default is 'nearest'.
            Points outside the boundaries of the input are filled
            according to the given mode:
            - 'constant': kkkkkkkk|abcd|kkkkkkkk (cval=k)
            - 'nearest':  aaaaaaaa|abcd|dddddddd
            - 'reflect':  abcddcba|abcd|dcbaabcd
            - 'wrap':  abcdabcd|abcd|abcdabcd
        cval: Float or Int.
            Value used for points outside the boundaries
            when `fill_mode = "constant"`.
        horizontal_flip: Boolean. Randomly flip inputs horizontally.
        vertical_flip: Boolean. Randomly flip inputs vertically.
        rescale: rescaling factor. Defaults to None.
            If None or 0, no rescaling is applied,
            otherwise we multiply the data by the value provided
            (after applying all other transformations).
        preprocessing_function: function that will be implied on each input.
            The function will run after the image is resized and augmented.
            The function should take one argument:
            one image (Numpy tensor with rank 3),
            and should output a Numpy tensor with the same shape.
        data_format: Image data format,
            either "channels_first" or "channels_last".
            "channels_last" mode means that the images should have shape
            `(samples, height, width, channels)`,
            "channels_first" mode means that the images should have shape
            `(samples, channels, height, width)`.
            It defaults to the `image_data_format` value found in your
            Keras config file at `~/.keras/keras.json`.
            If you never set it, then it will be "channels_last".
        validation_split: Float. Fraction of images reserved for validation
            (strictly between 0 and 1).
        dtype: Dtype to use for the generated arrays.

    # Examples
    Example of using `.flow(x, y)`:

    ```python
    (x_train, y_train), (x_test, y_test) = cifar10.load_data()
    y_train = np_utils.to_categorical(y_train, num_classes)
    y_test = np_utils.to_categorical(y_test, num_classes)

    datagen = ImageDataGenerator(
        featurewise_center=True,
        featurewise_std_normalization=True,
        rotation_range=20,
        width_shift_range=0.2,
        height_shift_range=0.2,
        horizontal_flip=True)

    # compute quantities required for featurewise normalization
    # (std, mean, and principal components if ZCA whitening is applied)
    datagen.fit(x_train)

    # fits the model on batches with real-time data augmentation:
    model.fit_generator(datagen.flow(x_train, y_train, batch_size=32),
                        steps_per_epoch=len(x_train) / 32, epochs=epochs)

    # here's a more "manual" example
    for e in range(epochs):
        print('Epoch', e)
        batches = 0
        for x_batch, y_batch in datagen.flow(x_train, y_train, batch_size=32):
            model.fit(x_batch, y_batch)
            batches += 1
            if batches >= len(x_train) / 32:
                # we need to break the loop by hand because
                # the generator loops indefinitely
                break
    ```
    Example of using `.flow_from_directory(directory)`:

    ```python
    train_datagen = ImageDataGenerator(
            rescale=1./255,
            shear_range=0.2,
            zoom_range=0.2,
            horizontal_flip=True)

    test_datagen = ImageDataGenerator(rescale=1./255)

    train_generator = train_datagen.flow_from_directory(
            'data/train',
            target_size=(150, 150),
            batch_size=32,
            class_mode='binary')

    validation_generator = test_datagen.flow_from_directory(
            'data/validation',
            target_size=(150, 150),
            batch_size=32,
            class_mode='binary')

    model.fit_generator(
            train_generator,
            steps_per_epoch=2000,
            epochs=50,
            validation_data=validation_generator,
            validation_steps=800)
    ```

    Example of transforming images and masks together.

    ```python
    # we create two instances with the same arguments
    data_gen_args = dict(featurewise_center=True,
                         featurewise_std_normalization=True,
                         rotation_range=90,
                         width_shift_range=0.1,
                         height_shift_range=0.1,
                         zoom_range=0.2)
    image_datagen = ImageDataGenerator(**data_gen_args)
    mask_datagen = ImageDataGenerator(**data_gen_args)

    # Provide the same seed and keyword arguments to the fit and flow methods
    seed = 1
    image_datagen.fit(images, augment=True, seed=seed)
    mask_datagen.fit(masks, augment=True, seed=seed)

    image_generator = image_datagen.flow_from_directory(
        'data/images',
        class_mode=None,
        seed=seed)

    mask_generator = mask_datagen.flow_from_directory(
        'data/masks',
        class_mode=None,
        seed=seed)

    # combine generators into one which yields image and masks
    train_generator = zip(image_generator, mask_generator)

    model.fit_generator(
        train_generator,
        steps_per_epoch=2000,
        epochs=50)
    ```

    Example of using ```.flow_from_dataframe(dataframe, directory,
                                            x_col, y_col,
                                            has_ext)```:

    ```python

    train_df = pandas.read_csv("./train.csv")
    valid_df = pandas.read_csv("./valid.csv")

    train_datagen = ImageDataGenerator(
            rescale=1./255,
            shear_range=0.2,
            zoom_range=0.2,
            horizontal_flip=True)

    test_datagen = ImageDataGenerator(rescale=1./255)

    train_generator = train_datagen.flow_from_dataframe(
            dataframe=train_df,
            directory='data/train',
            x_col="filename",
            y_col="class",
            has_ext=True,
            target_size=(150, 150),
            batch_size=32,
            class_mode='binary')

    validation_generator = test_datagen.flow_from_dataframe(
            dataframe=valid_df,
            directory='data/validation',
            x_col="filename",
            y_col="class",
            has_ext=True,
            target_size=(150, 150),
            batch_size=32,
            class_mode='binary')

    model.fit_generator(
            train_generator,
            steps_per_epoch=2000,
            epochs=50,
            validation_data=validation_generator,
            validation_steps=800)
    ```
    """

    def __init__(self,
                 featurewise_center=False,
                 samplewise_center=False,
                 featurewise_std_normalization=False,
                 samplewise_std_normalization=False,
                 zca_whitening=False,
                 zca_epsilon=1e-6,
                 rotation_range=0,
                 width_shift_range=0.,
                 height_shift_range=0.,
                 brightness_range=None,
                 shear_range=0.,
                 zoom_range=0.,
                 channel_shift_range=0.,
                 fill_mode='nearest',
                 cval=0.,
                 horizontal_flip=False,
                 vertical_flip=False,
                 rescale=None,
                 preprocessing_function=None,
                 data_format='channels_last',
                 validation_split=0.0,
                 interpolation_order=1,
                 dtype='float32'):

        self.featurewise_center = featurewise_center
        self.samplewise_center = samplewise_center
        self.featurewise_std_normalization = featurewise_std_normalization
        self.samplewise_std_normalization = samplewise_std_normalization
        self.zca_whitening = zca_whitening
        self.zca_epsilon = zca_epsilon
        self.rotation_range = rotation_range
        self.width_shift_range = width_shift_range
        self.height_shift_range = height_shift_range
        self.shear_range = shear_range
        self.zoom_range = zoom_range
        self.channel_shift_range = channel_shift_range
        self.fill_mode = fill_mode
        self.cval = cval
        self.horizontal_flip = horizontal_flip
        self.vertical_flip = vertical_flip
        self.rescale = rescale
        self.preprocessing_function = preprocessing_function
        self.dtype = dtype
        self.interpolation_order = interpolation_order

        if data_format not in {'channels_last', 'channels_first'}:
            raise ValueError(
                '`data_format` should be `"channels_last"` '
                '(channel after row and column) or '
                '`"channels_first"` (channel before row and column). '
                'Received: %s' % data_format)
        self.data_format = data_format
        if data_format == 'channels_first':
            self.channel_axis = 1
            self.row_axis = 2
            self.col_axis = 3
        if data_format == 'channels_last':
            self.channel_axis = 3
            self.row_axis = 1
            self.col_axis = 2
        if validation_split and not 0 < validation_split < 1:
            raise ValueError(
                '`validation_split` must be strictly between 0 and 1. '
                ' Received: %s' % validation_split)
        self._validation_split = validation_split

        self.mean = None
        self.std = None
        self.principal_components = None

        if np.isscalar(zoom_range):
            self.zoom_range = [1 - zoom_range, 1 + zoom_range]
        elif len(zoom_range) == 2:
            self.zoom_range = [zoom_range[0], zoom_range[1]]
        else:
            raise ValueError('`zoom_range` should be a float or '
                             'a tuple or list of two floats. '
                             'Received: %s' % (zoom_range,))
        if zca_whitening:
            if not featurewise_center:
                self.featurewise_center = True
                warnings.warn('This ImageDataGenerator specifies '
                              '`zca_whitening`, which overrides '
                              'setting of `featurewise_center`.')
            if featurewise_std_normalization:
                self.featurewise_std_normalization = False
                warnings.warn('This ImageDataGenerator specifies '
                              '`zca_whitening` '
                              'which overrides setting of'
                              '`featurewise_std_normalization`.')
        if featurewise_std_normalization:
            if not featurewise_center:
                self.featurewise_center = True
                warnings.warn('This ImageDataGenerator specifies '
                              '`featurewise_std_normalization`, '
                              'which overrides setting of '
                              '`featurewise_center`.')
        if samplewise_std_normalization:
            if not samplewise_center:
                self.samplewise_center = True
                warnings.warn('This ImageDataGenerator specifies '
                              '`samplewise_std_normalization`, '
                              'which overrides setting of '
                              '`samplewise_center`.')
        if brightness_range is not None:
            if (not isinstance(brightness_range, (tuple, list)) or
                    len(brightness_range) != 2):
                raise ValueError(
                    '`brightness_range should be tuple or list of two floats. '
                    'Received: %s' % (brightness_range,))
        self.brightness_range = brightness_range

    def flow(self, x,
             y=None, batch_size=32, shuffle=True,
             sample_weight=None, seed=None,
             save_to_dir=None, save_prefix='', save_format='png', subset=None):
        """Takes data & label arrays, generates batches of augmented data.

        # Arguments
            x: Input data. Numpy array of rank 4 or a tuple.
                If tuple, the first element
                should contain the images and the second element
                another numpy array or a list of numpy arrays
                that gets passed to the output
                without any modifications.
                Can be used to feed the model miscellaneous data
                along with the images.
                In case of grayscale data, the channels axis of the image array
                should have value 1, in case
                of RGB data, it should have value 3, and in case
                of RGBA data, it should have value 4.
            y: Labels.
            batch_size: Int (default: 32).
            shuffle: Boolean (default: True).
            sample_weight: Sample weights.
            seed: Int (default: None).
            save_to_dir: None or str (default: None).
                This allows you to optionally specify a directory
                to which to save the augmented pictures being generated
                (useful for visualizing what you are doing).
            save_prefix: Str (default: `''`).
                Prefix to use for filenames of saved pictures
                (only relevant if `save_to_dir` is set).
            save_format: one of "png", "jpeg"
                (only relevant if `save_to_dir` is set). Default: "png".
            subset: Subset of data (`"training"` or `"validation"`) if
                `validation_split` is set in `ImageDataGenerator`.

        # Returns
            An `Iterator` yielding tuples of `(x, y)`
                where `x` is a numpy array of image data
                (in the case of a single image input) or a list
                of numpy arrays (in the case with
                additional inputs) and `y` is a numpy array
                of corresponding labels. If 'sample_weight' is not None,
                the yielded tuples are of the form `(x, y, sample_weight)`.
                If `y` is None, only the numpy array `x` is returned.
        """
        return NumpyArrayIterator(
            x, y, self,
            batch_size=batch_size,
            shuffle=shuffle,
            sample_weight=sample_weight,
            seed=seed,
            data_format=self.data_format,
            save_to_dir=save_to_dir,
            save_prefix=save_prefix,
            save_format=save_format,
            subset=subset)

    def flow_from_directory(self, directory,
                            target_size=(256, 256), color_mode='rgb',
                            classes=None, class_mode='categorical',
                            batch_size=32, shuffle=True, seed=None,
                            save_to_dir=None,
                            save_prefix='',
                            save_format='png',
                            follow_links=False,
                            subset=None,
                            interpolation='nearest'):
        """Takes the path to a directory & generates batches of augmented data.

        # Arguments
            directory: Path to the target directory.
                It should contain one subdirectory per class.
                Any PNG, JPG, BMP, PPM or TIF images
                inside each of the subdirectories directory tree
                will be included in the generator.
                See [this script](
                https://gist.github.com/fchollet/0830affa1f7f19fd47b06d4cf89ed44d)
                for more details.
            target_size: Tuple of integers `(height, width)`,
                default: `(256, 256)`.
                The dimensions to which all images found will be resized.
            color_mode: One of "grayscale", "rgb", "rgba". Default: "rgb".
                Whether the images will be converted to
                have 1, 3, or 4 channels.
            classes: Optional list of class subdirectories
                (e.g. `['dogs', 'cats']`). Default: None.
                If not provided, the list of classes will be automatically
                inferred from the subdirectory names/structure
                under `directory`, where each subdirectory will
                be treated as a different class
                (and the order of the classes, which will map to the label
                indices, will be alphanumeric).
                The dictionary containing the mapping from class names to class
                indices can be obtained via the attribute `class_indices`.
            class_mode: One of "categorical", "binary", "sparse",
                "input", or None. Default: "categorical".
                Determines the type of label arrays that are returned:
                - "categorical" will be 2D one-hot encoded labels,
                - "binary" will be 1D binary labels,
                    "sparse" will be 1D integer labels,
                - "input" will be images identical
                    to input images (mainly used to work with autoencoders).
                - If None, no labels are returned
                  (the generator will only yield batches of image data,
                  which is useful to use with `model.predict_generator()`,
                  `model.evaluate_generator()`, etc.).
                  Please note that in case of class_mode None,
                  the data still needs to reside in a subdirectory
                  of `directory` for it to work correctly.
            batch_size: Size of the batches of data (default: 32).
            shuffle: Whether to shuffle the data (default: True)
            seed: Optional random seed for shuffling and transformations.
            save_to_dir: None or str (default: None).
                This allows you to optionally specify
                a directory to which to save
                the augmented pictures being generated
                (useful for visualizing what you are doing).
            save_prefix: Str. Prefix to use for filenames of saved pictures
                (only relevant if `save_to_dir` is set).
            save_format: One of "png", "jpeg"
                (only relevant if `save_to_dir` is set). Default: "png".
            follow_links: Whether to follow symlinks inside
                class subdirectories (default: False).
            subset: Subset of data (`"training"` or `"validation"`) if
                `validation_split` is set in `ImageDataGenerator`.
            interpolation: Interpolation method used to
                resample the image if the
                target size is different from that of the loaded image.
                Supported methods are `"nearest"`, `"bilinear"`,
                and `"bicubic"`.
                If PIL version 1.1.3 or newer is installed, `"lanczos"` is also
                supported. If PIL version 3.4.0 or newer is installed,
                `"box"` and `"hamming"` are also supported.
                By default, `"nearest"` is used.

        # Returns
            A `DirectoryIterator` yielding tuples of `(x, y)`
                where `x` is a numpy array containing a batch
                of images with shape `(batch_size, *target_size, channels)`
                and `y` is a numpy array of corresponding labels.
        """
        return DirectoryIterator(
            directory, self,
            target_size=target_size, color_mode=color_mode,
            classes=classes, class_mode=class_mode,
            data_format=self.data_format,
            batch_size=batch_size, shuffle=shuffle, seed=seed,
            save_to_dir=save_to_dir,
            save_prefix=save_prefix,
            save_format=save_format,
            follow_links=follow_links,
            subset=subset,
            interpolation=interpolation)

    def flow_from_dataframe(self, dataframe, directory,
                            x_col="filename", y_col="class", has_ext=True,
                            target_size=(256, 256), color_mode='rgb',
                            classes=None, class_mode='categorical',
                            batch_size=32, shuffle=True, seed=None,
                            save_to_dir=None,
                            save_prefix='',
                            save_format='png',
                            subset=None,
                            interpolation='nearest',
                            sort=True,
                            drop_duplicates=True):
        """Takes the dataframe and the path to a directory
         and generates batches of augmented/normalized data.

        # A simple tutorial can be found at: http://bit.ly/keras_flow_from_dataframe

        # Arguments
            dataframe: Pandas dataframe containing the filenames of the
                images in a column and classes in another or column/s
                that can be fed as raw target data.
            directory: string, path to the target directory that contains all
                the images mapped in the dataframe.
            x_col: string, column in the dataframe that contains
                the filenames of the target images.
            y_col: string or list of strings,columns in
                the dataframe that will be the target data.
            has_ext: bool, True if filenames in dataframe[x_col]
                has filename extensions,else False.
            target_size: tuple of integers `(height, width)`, default: `(256, 256)`.
                The dimensions to which all images found will be resized.
            color_mode: one of "grayscale", "rgb". Default: "rgb".
                Whether the images will be converted to have 1 or 3 color channels.
            classes: optional list of classes (e.g. `['dogs', 'cats']`).
                Default: None. If not provided, the list of classes will be
                automatically inferred from the `y_col`,
                which will map to the label indices, will be alphanumeric).
                The dictionary containing the mapping from class names to class
                indices can be obtained via the attribute `class_indices`.
            class_mode: one of "categorical", "binary", "sparse",
                "input", "other" or None. Default: "categorical".
                Determines the type of label arrays that are returned:
                - `"categorical"` will be 2D one-hot encoded labels,
                - `"binary"` will be 1D binary labels,
                - `"sparse"` will be 1D integer labels,
                - `"input"` will be images identical
                    to input images (mainly used to work with autoencoders).
                - `"other"` will be numpy array of `y_col` data
                - None, no labels are returned (the generator will only
                    yield batches of image data, which is useful to use
                `model.predict_generator()`, `model.evaluate_generator()`, etc.).
            batch_size: size of the batches of data (default: 32).
            shuffle: whether to shuffle the data (default: True)
            seed: optional random seed for shuffling and transformations.
            save_to_dir: None or str (default: None).
                This allows you to optionally specify a directory
                to which to save the augmented pictures being generated
                (useful for visualizing what you are doing).
            save_prefix: str. Prefix to use for filenames of saved pictures
                (only relevant if `save_to_dir` is set).
            save_format: one of "png", "jpeg"
                (only relevant if `save_to_dir` is set). Default: "png".
            follow_links: whether to follow symlinks inside class subdirectories
                (default: False).
            subset: Subset of data (`"training"` or `"validation"`) if
                `validation_split` is set in `ImageDataGenerator`.
            interpolation: Interpolation method used to resample the image if the
                target size is different from that of the loaded image.
                Supported methods are `"nearest"`, `"bilinear"`, and `"bicubic"`.
                If PIL version 1.1.3 or newer is installed, `"lanczos"` is also
                supported. If PIL version 3.4.0 or newer is installed, `"box"` and
                `"hamming"` are also supported. By default, `"nearest"` is used.
            sort: Boolean, whether to sort dataframe by filename (before shuffle).
            drop_duplicates: Boolean, whether to drop duplicate rows
                based on filename.

        # Returns
            A DataFrameIterator yielding tuples of `(x, y)`
            where `x` is a numpy array containing a batch
            of images with shape `(batch_size, *target_size, channels)`
            and `y` is a numpy array of corresponding labels.
        """

        return DataFrameIterator(dataframe, directory, self,
                                 x_col=x_col, y_col=y_col, has_ext=has_ext,
                                 target_size=target_size, color_mode=color_mode,
                                 classes=classes, class_mode=class_mode,
                                 data_format=self.data_format,
                                 batch_size=batch_size, shuffle=shuffle, seed=seed,
                                 save_to_dir=save_to_dir,
                                 save_prefix=save_prefix,
                                 save_format=save_format,
                                 subset=subset,
                                 interpolation=interpolation,
                                 sort=sort,
                                 drop_duplicates=drop_duplicates)

    def standardize(self, x):
        """Applies the normalization configuration to a batch of inputs.

        # Arguments
            x: Batch of inputs to be normalized.

        # Returns
            The inputs, normalized.
        """
        if self.preprocessing_function:
            x = self.preprocessing_function(x)
        if self.rescale:
            x *= self.rescale
        if self.samplewise_center:
            x -= np.mean(x, keepdims=True)
        if self.samplewise_std_normalization:
            x /= (np.std(x, keepdims=True) + 1e-6)

        if self.featurewise_center:
            if self.mean is not None:
                x -= self.mean
            else:
                warnings.warn('This ImageDataGenerator specifies '
                              '`featurewise_center`, but it hasn\'t '
                              'been fit on any training data. Fit it '
                              'first by calling `.fit(numpy_data)`.')
        if self.featurewise_std_normalization:
            if self.std is not None:
                x /= (self.std + 1e-6)
            else:
                warnings.warn('This ImageDataGenerator specifies '
                              '`featurewise_std_normalization`, '
                              'but it hasn\'t '
                              'been fit on any training data. Fit it '
                              'first by calling `.fit(numpy_data)`.')
        if self.zca_whitening:
            if self.principal_components is not None:
                flatx = np.reshape(x, (-1, np.prod(x.shape[-3:])))
                whitex = np.dot(flatx, self.principal_components)
                x = np.reshape(whitex, x.shape)
            else:
                warnings.warn('This ImageDataGenerator specifies '
                              '`zca_whitening`, but it hasn\'t '
                              'been fit on any training data. Fit it '
                              'first by calling `.fit(numpy_data)`.')
        return x

    def get_random_transform(self, img_shape, seed=None):
        """Generates random parameters for a transformation.

        # Arguments
            seed: Random seed.
            img_shape: Tuple of integers.
                Shape of the image that is transformed.

        # Returns
            A dictionary containing randomly chosen parameters describing the
            transformation.
        """
        img_row_axis = self.row_axis - 1
        img_col_axis = self.col_axis - 1

        if seed is not None:
            np.random.seed(seed)

        if self.rotation_range:
            theta = np.random.uniform(
                -self.rotation_range,
                self.rotation_range)
        else:
            theta = 0

        if self.height_shift_range:
            try:  # 1-D array-like or int
                tx = np.random.choice(self.height_shift_range)
                tx *= np.random.choice([-1, 1])
            except ValueError:  # floating point
                tx = np.random.uniform(-self.height_shift_range,
                                       self.height_shift_range)
            if np.max(self.height_shift_range) < 1:
                tx *= img_shape[img_row_axis]
        else:
            tx = 0

        if self.width_shift_range:
            try:  # 1-D array-like or int
                ty = np.random.choice(self.width_shift_range)
                ty *= np.random.choice([-1, 1])
            except ValueError:  # floating point
                ty = np.random.uniform(-self.width_shift_range,
                                       self.width_shift_range)
            if np.max(self.width_shift_range) < 1:
                ty *= img_shape[img_col_axis]
        else:
            ty = 0

        if self.shear_range:
            shear = np.random.uniform(
                -self.shear_range,
                self.shear_range)
        else:
            shear = 0

        if self.zoom_range[0] == 1 and self.zoom_range[1] == 1:
            zx, zy = 1, 1
        else:
            zx, zy = np.random.uniform(
                self.zoom_range[0],
                self.zoom_range[1],
                2)

        flip_horizontal = (np.random.random() < 0.5) * self.horizontal_flip
        flip_vertical = (np.random.random() < 0.5) * self.vertical_flip

        channel_shift_intensity = None
        if self.channel_shift_range != 0:
            channel_shift_intensity = np.random.uniform(-self.channel_shift_range,
                                                        self.channel_shift_range)

        brightness = None
        if self.brightness_range is not None:
            brightness = np.random.uniform(self.brightness_range[0],
                                           self.brightness_range[1])

        transform_parameters = {'theta': theta,
                                'tx': tx,
                                'ty': ty,
                                'shear': shear,
                                'zx': zx,
                                'zy': zy,
                                'flip_horizontal': flip_horizontal,
                                'flip_vertical': flip_vertical,
                                'channel_shift_intensity': channel_shift_intensity,
                                'brightness': brightness}

        return transform_parameters

    def apply_transform(self, x, transform_parameters):
        """Applies a transformation to an image according to given parameters.

        # Arguments
            x: 3D tensor, single image.
            transform_parameters: Dictionary with string - parameter pairs
                describing the transformation.
                Currently, the following parameters
                from the dictionary are used:
                - `'theta'`: Float. Rotation angle in degrees.
                - `'tx'`: Float. Shift in the x direction.
                - `'ty'`: Float. Shift in the y direction.
                - `'shear'`: Float. Shear angle in degrees.
                - `'zx'`: Float. Zoom in the x direction.
                - `'zy'`: Float. Zoom in the y direction.
                - `'flip_horizontal'`: Boolean. Horizontal flip.
                - `'flip_vertical'`: Boolean. Vertical flip.
                - `'channel_shift_intencity'`: Float. Channel shift intensity.
                - `'brightness'`: Float. Brightness shift intensity.

        # Returns
            A transformed version of the input (same shape).
        """
        # x is a single image, so it doesn't have image number at index 0
        img_row_axis = self.row_axis - 1
        img_col_axis = self.col_axis - 1
        img_channel_axis = self.channel_axis - 1

        x = apply_affine_transform(x, transform_parameters.get('theta', 0),
                                   transform_parameters.get('tx', 0),
                                   transform_parameters.get('ty', 0),
                                   transform_parameters.get('shear', 0),
                                   transform_parameters.get('zx', 1),
                                   transform_parameters.get('zy', 1),
                                   row_axis=img_row_axis,
                                   col_axis=img_col_axis,
                                   channel_axis=img_channel_axis,
                                   fill_mode=self.fill_mode,
                                   cval=self.cval,
                                   order=self.interpolation_order)

        if transform_parameters.get('channel_shift_intensity') is not None:
            x = apply_channel_shift(x,
                                    transform_parameters['channel_shift_intensity'],
                                    img_channel_axis)

        if transform_parameters.get('flip_horizontal', False):
            x = flip_axis(x, img_col_axis)

        if transform_parameters.get('flip_vertical', False):
            x = flip_axis(x, img_row_axis)

        if transform_parameters.get('brightness') is not None:
            x = apply_brightness_shift(x, transform_parameters['brightness'])

        return x

    def random_transform(self, x, seed=None):
        """Applies a random transformation to an image.

        # Arguments
            x: 3D tensor, single image.
            seed: Random seed.

        # Returns
            A randomly transformed version of the input (same shape).
        """
        params = self.get_random_transform(x.shape, seed)
        return self.apply_transform(x, params)

    def fit(self, x,
            augment=False,
            rounds=1,
            seed=None):
        """Fits the data generator to some sample data.

        This computes the internal data stats related to the
        data-dependent transformations, based on an array of sample data.

        Only required if `featurewise_center` or
        `featurewise_std_normalization` or `zca_whitening` are set to True.

        # Arguments
            x: Sample data. Should have rank 4.
             In case of grayscale data,
             the channels axis should have value 1, in case
             of RGB data, it should have value 3, and in case
             of RGBA data, it should have value 4.
            augment: Boolean (default: False).
                Whether to fit on randomly augmented samples.
            rounds: Int (default: 1).
                If using data augmentation (`augment=True`),
                this is how many augmentation passes over the data to use.
            seed: Int (default: None). Random seed.
       """
        x = np.asarray(x, dtype=self.dtype)
        if x.ndim != 4:
            raise ValueError('Input to `.fit()` should have rank 4. '
                             'Got array with shape: ' + str(x.shape))
        if x.shape[self.channel_axis] not in {1, 3, 4}:
            warnings.warn(
                'Expected input to be images (as Numpy array) '
                'following the data format convention "' +
                self.data_format + '" (channels on axis ' +
                str(self.channel_axis) + '), i.e. expected '
                'either 1, 3 or 4 channels on axis ' +
                str(self.channel_axis) + '. '
                'However, it was passed an array with shape ' +
                str(x.shape) + ' (' + str(x.shape[self.channel_axis]) +
                ' channels).')

        if seed is not None:
            np.random.seed(seed)

        x = np.copy(x)
        if augment:
            ax = np.zeros(
                tuple([rounds * x.shape[0]] + list(x.shape)[1:]),
                dtype=self.dtype)
            for r in range(rounds):
                for i in range(x.shape[0]):
                    ax[i + r * x.shape[0]] = self.random_transform(x[i])
            x = ax

        if self.featurewise_center:
            self.mean = np.mean(x, axis=(0, self.row_axis, self.col_axis))
            broadcast_shape = [1, 1, 1]
            broadcast_shape[self.channel_axis - 1] = x.shape[self.channel_axis]
            self.mean = np.reshape(self.mean, broadcast_shape)
            x -= self.mean

        if self.featurewise_std_normalization:
            self.std = np.std(x, axis=(0, self.row_axis, self.col_axis))
            broadcast_shape = [1, 1, 1]
            broadcast_shape[self.channel_axis - 1] = x.shape[self.channel_axis]
            self.std = np.reshape(self.std, broadcast_shape)
            x /= (self.std + 1e-6)

        if self.zca_whitening:
            if scipy is None:
                raise ImportError('Using zca_whitening requires SciPy. '
                                  'Install SciPy.')
            flat_x = np.reshape(
                x, (x.shape[0], x.shape[1] * x.shape[2] * x.shape[3]))
            sigma = np.dot(flat_x.T, flat_x) / flat_x.shape[0]
            u, s, _ = scipy.linalg.svd(sigma)
            s_inv = 1. / np.sqrt(s[np.newaxis] + self.zca_epsilon)
            self.principal_components = (u * s_inv).dot(u.T)


class Iterator(IteratorType):
    """Base class for image data iterators.

    Every `Iterator` must implement the `_get_batches_of_transformed_samples`
    method.

    # Arguments
        n: Integer, total number of samples in the dataset to loop over.
        batch_size: Integer, size of a batch.
        shuffle: Boolean, whether to shuffle the data between epochs.
        seed: Random seeding for data shuffling.
    """

    def __init__(self, n, batch_size, shuffle, seed):
        self.n = n
        self.batch_size = batch_size
        self.seed = seed
        self.shuffle = shuffle
        self.batch_index = 0
        self.total_batches_seen = 0
        self.lock = threading.Lock()
        self.index_array = None
        self.index_generator = self._flow_index()

    def _set_index_array(self):
        self.index_array = np.arange(self.n)
        if self.shuffle:
            self.index_array = np.random.permutation(self.n)

    def __getitem__(self, idx):
        if idx >= len(self):
            raise ValueError('Asked to retrieve element {idx}, '
                             'but the Sequence '
                             'has length {length}'.format(idx=idx,
                                                          length=len(self)))
        if self.seed is not None:
            np.random.seed(self.seed + self.total_batches_seen)
        self.total_batches_seen += 1
        if self.index_array is None:
            self._set_index_array()
        index_array = self.index_array[self.batch_size * idx:
                                       self.batch_size * (idx + 1)]
        return self._get_batches_of_transformed_samples(index_array)

    def common_init(self, image_data_generator,
                    target_size,
                    color_mode,
                    data_format,
                    save_to_dir,
                    save_prefix,
                    save_format,
                    subset,
                    interpolation):
        self.image_data_generator = image_data_generator
        self.target_size = tuple(target_size)
        if color_mode not in {'rgb', 'rgba', 'grayscale'}:
            raise ValueError('Invalid color mode:', color_mode,
                             '; expected "rgb", "rgba", or "grayscale".')
        self.color_mode = color_mode
        self.data_format = data_format
        if self.color_mode == 'rgba':
            if self.data_format == 'channels_last':
                self.image_shape = self.target_size + (4,)
            else:
                self.image_shape = (4,) + self.target_size
        elif self.color_mode == 'rgb':
            if self.data_format == 'channels_last':
                self.image_shape = self.target_size + (3,)
            else:
                self.image_shape = (3,) + self.target_size
        else:
            if self.data_format == 'channels_last':
                self.image_shape = self.target_size + (1,)
            else:
                self.image_shape = (1,) + self.target_size
        self.save_to_dir = save_to_dir
        self.save_prefix = save_prefix
        self.save_format = save_format
        self.interpolation = interpolation
        if subset is not None:
            validation_split = self.image_data_generator._validation_split
            if subset == 'validation':
                split = (0, validation_split)
            elif subset == 'training':
                split = (validation_split, 1)
            else:
                raise ValueError(
                    'Invalid subset name: %s;'
                    'expected "training" or "validation"' % (subset,))
        else:
            split = None
        self.split = split
        self.subset = subset

    def __len__(self):
        return (self.n + self.batch_size - 1) // self.batch_size  # round up

    def on_epoch_end(self):
        self._set_index_array()

    def reset(self):
        self.batch_index = 0

    def _flow_index(self):
        # Ensure self.batch_index is 0.
        self.reset()
        while 1:
            if self.seed is not None:
                np.random.seed(self.seed + self.total_batches_seen)
            if self.batch_index == 0:
                self._set_index_array()

            current_index = (self.batch_index * self.batch_size) % self.n
            if self.n > current_index + self.batch_size:
                self.batch_index += 1
            else:
                self.batch_index = 0
            self.total_batches_seen += 1
            yield self.index_array[current_index:
                                   current_index + self.batch_size]

    def __iter__(self):
        # Needed if we want to do something like:
        # for x, y in data_gen.flow(...):
        return self

    def __next__(self, *args, **kwargs):
        return self.next(*args, **kwargs)

    def _get_batches_of_transformed_samples(self, index_array):
        """Gets a batch of transformed samples.

        # Arguments
            index_array: Array of sample indices to include in batch.

        # Returns
            A batch of transformed samples.
        """
        raise NotImplementedError


class NumpyArrayIterator(Iterator):
    """Iterator yielding data from a Numpy array.

    # Arguments
        x: Numpy array of input data or tuple.
            If tuple, the second elements is either
            another numpy array or a list of numpy arrays,
            each of which gets passed
            through as an output without any modifications.
        y: Numpy array of targets data.
        image_data_generator: Instance of `ImageDataGenerator`
            to use for random transformations and normalization.
        batch_size: Integer, size of a batch.
        shuffle: Boolean, whether to shuffle the data between epochs.
        sample_weight: Numpy array of sample weights.
        seed: Random seed for data shuffling.
        data_format: String, one of `channels_first`, `channels_last`.
        save_to_dir: Optional directory where to save the pictures
            being yielded, in a viewable format. This is useful
            for visualizing the random transformations being
            applied, for debugging purposes.
        save_prefix: String prefix to use for saving sample
            images (if `save_to_dir` is set).
        save_format: Format to use for saving sample images
            (if `save_to_dir` is set).
        subset: Subset of data (`"training"` or `"validation"`) if
            validation_split is set in ImageDataGenerator.
        dtype: Dtype to use for the generated arrays.
    """

    def __init__(self, x, y, image_data_generator,
                 batch_size=32, shuffle=False, sample_weight=None,
                 seed=None, data_format='channels_last',
                 save_to_dir=None, save_prefix='', save_format='png',
                 subset=None, dtype='float32'):
        self.dtype = dtype
        if (type(x) is tuple) or (type(x) is list):
            if type(x[1]) is not list:
                x_misc = [np.asarray(x[1])]
            else:
                x_misc = [np.asarray(xx) for xx in x[1]]
            x = x[0]
            for xx in x_misc:
                if len(x) != len(xx):
                    raise ValueError(
                        'All of the arrays in `x` '
                        'should have the same length. '
                        'Found a pair with: len(x[0]) = %s, len(x[?]) = %s' %
                        (len(x), len(xx)))
        else:
            x_misc = []

        if y is not None and len(x) != len(y):
            raise ValueError('`x` (images tensor) and `y` (labels) '
                             'should have the same length. '
                             'Found: x.shape = %s, y.shape = %s' %
                             (np.asarray(x).shape, np.asarray(y).shape))
        if sample_weight is not None and len(x) != len(sample_weight):
            raise ValueError('`x` (images tensor) and `sample_weight` '
                             'should have the same length. '
                             'Found: x.shape = %s, sample_weight.shape = %s' %
                             (np.asarray(x).shape, np.asarray(sample_weight).shape))
        if subset is not None:
            if subset not in {'training', 'validation'}:
                raise ValueError('Invalid subset name:', subset,
                                 '; expected "training" or "validation".')
            split_idx = int(len(x) * image_data_generator._validation_split)

            if not np.array_equal(
                    np.unique(y[:split_idx]),
                    np.unique(y[split_idx:])):
                raise ValueError('Training and validation subsets '
                                 'have different number of classes after '
                                 'the split. If your numpy arrays are '
                                 'sorted by the label, you might want '
                                 'to shuffle them.')

            if subset == 'validation':
                x = x[:split_idx]
                x_misc = [np.asarray(xx[:split_idx]) for xx in x_misc]
                if y is not None:
                    y = y[:split_idx]
            else:
                x = x[split_idx:]
                x_misc = [np.asarray(xx[split_idx:]) for xx in x_misc]
                if y is not None:
                    y = y[split_idx:]

        self.x = np.asarray(x, dtype=self.dtype)
        self.x_misc = x_misc
        if self.x.ndim != 4:
            raise ValueError('Input data in `NumpyArrayIterator` '
                             'should have rank 4. You passed an array '
                             'with shape', self.x.shape)
        channels_axis = 3 if data_format == 'channels_last' else 1
        if self.x.shape[channels_axis] not in {1, 3, 4}:
            warnings.warn('NumpyArrayIterator is set to use the '
                          'data format convention "' + data_format + '" '
                          '(channels on axis ' + str(channels_axis) +
                          '), i.e. expected either 1, 3, or 4 '
                          'channels on axis ' + str(channels_axis) + '. '
                          'However, it was passed an array with shape ' +
                          str(self.x.shape) + ' (' +
                          str(self.x.shape[channels_axis]) + ' channels).')
        if y is not None:
            self.y = np.asarray(y)
        else:
            self.y = None
        if sample_weight is not None:
            self.sample_weight = np.asarray(sample_weight)
        else:
            self.sample_weight = None
        self.image_data_generator = image_data_generator
        self.data_format = data_format
        self.save_to_dir = save_to_dir
        self.save_prefix = save_prefix
        self.save_format = save_format
        super(NumpyArrayIterator, self).__init__(x.shape[0],
                                                 batch_size,
                                                 shuffle,
                                                 seed)

    def _get_batches_of_transformed_samples(self, index_array):
        batch_x = np.zeros(tuple([len(index_array)] + list(self.x.shape)[1:]),
                           dtype=self.dtype)
        for i, j in enumerate(index_array):
            x = self.x[j]
            params = self.image_data_generator.get_random_transform(x.shape)
            x = self.image_data_generator.apply_transform(
                x.astype(self.dtype), params)
            x = self.image_data_generator.standardize(x)
            batch_x[i] = x

        if self.save_to_dir:
            for i, j in enumerate(index_array):
                img = array_to_img(batch_x[i], self.data_format, scale=True)
                fname = '{prefix}_{index}_{hash}.{format}'.format(
                    prefix=self.save_prefix,
                    index=j,
                    hash=np.random.randint(1e4),
                    format=self.save_format)
                img.save(os.path.join(self.save_to_dir, fname))
        batch_x_miscs = [xx[index_array] for xx in self.x_misc]
        output = (batch_x if batch_x_miscs == []
                  else [batch_x] + batch_x_miscs,)
        if self.y is None:
            return output[0]
        output += (self.y[index_array],)
        if self.sample_weight is not None:
            output += (self.sample_weight[index_array],)
        return output

    def next(self):
        """For python 2.x.

        # Returns
            The next batch.
        """
        # Keeps under lock only the mechanism which advances
        # the indexing of each batch.
        with self.lock:
            index_array = next(self.index_generator)
        # The transformation of images is not under thread lock
        # so it can be done in parallel
        return self._get_batches_of_transformed_samples(index_array)


def _iter_valid_files(directory, white_list_formats, follow_links):
    """Iterates on files with extension in `white_list_formats` contained in `directory`.

    # Arguments
        directory: Absolute path to the directory
            containing files to be counted
        white_list_formats: Set of strings containing allowed extensions for
            the files to be counted.
        follow_links: Boolean.

    # Yields
        Tuple of (root, filename) with extension in `white_list_formats`.
    """
    def _recursive_list(subpath):
        return sorted(os.walk(subpath, followlinks=follow_links),
                      key=lambda x: x[0])

    for root, _, files in _recursive_list(directory):
        for fname in sorted(files):
            for extension in white_list_formats:
                if fname.lower().endswith('.tiff'):
                    warnings.warn('Using \'.tiff\' files with multiple bands '
                                  'will cause distortion. '
                                  'Please verify your output.')
                if fname.lower().endswith('.' + extension):
                    yield root, fname


def _list_valid_filenames_in_directory(directory, white_list_formats, split,
                                       class_indices, follow_links, df=False):
    """Lists paths of files in `subdir` with extensions in `white_list_formats`.

    # Arguments
        directory: absolute path to a directory containing the files to list.
            The directory name is used as class label
            and must be a key of `class_indices`.
        white_list_formats: set of strings containing allowed extensions for
            the files to be counted.
        split: tuple of floats (e.g. `(0.2, 0.6)`) to only take into
            account a certain fraction of files in each directory.
            E.g.: `segment=(0.6, 1.0)` would only account for last 40 percent
            of images in each directory.
        class_indices: dictionary mapping a class name to its index.
        follow_links: boolean.
        df: boolean

    # Returns
        classes: a list of class indices(returns only if `df=False`)
        filenames: if `df=False`,returns the path of valid files in `directory`,
            relative from `directory`'s parent (e.g., if `directory` is
            "dataset/class1", the filenames will be
            `["class1/file1.jpg", "class1/file2.jpg", ...]`).
            if `df=True`, returns only the filenames that are found inside the
             provided directory (e.g., if `directory` is
            "dataset/", the filenames will be
            `["file1.jpg", "file2.jpg", ...]`).
    """
    dirname = os.path.basename(directory)
    if split:
        num_files = len(list(
            _iter_valid_files(directory, white_list_formats, follow_links)))
        start, stop = int(split[0] * num_files), int(split[1] * num_files)
        valid_files = list(
            _iter_valid_files(
                directory, white_list_formats, follow_links))[start: stop]
    else:
        valid_files = _iter_valid_files(
            directory, white_list_formats, follow_links)
    if df:
        filenames = []
        for root, fname in valid_files:
            filenames.append(os.path.basename(fname))
        return filenames
    classes = []
    filenames = []
    for root, fname in valid_files:
        classes.append(class_indices[dirname])
        absolute_path = os.path.join(root, fname)
        relative_path = os.path.join(
            dirname, os.path.relpath(absolute_path, directory))
        filenames.append(relative_path)

    return classes, filenames


class DirectoryIterator(Iterator):
    """Iterator capable of reading images from a directory on disk.

    # Arguments
        directory: Path to the directory to read images from.
            Each subdirectory in this directory will be
            considered to contain images from one class,
            or alternatively you could specify class subdirectories
            via the `classes` argument.
        image_data_generator: Instance of `ImageDataGenerator`
            to use for random transformations and normalization.
        target_size: tuple of integers, dimensions to resize input images to.
        color_mode: One of `"rgb"`, `"rgba"`, `"grayscale"`.
            Color mode to read images.
        classes: Optional list of strings, names of subdirectories
            containing images from each class (e.g. `["dogs", "cats"]`).
            It will be computed automatically if not set.
        class_mode: Mode for yielding the targets:
            `"binary"`: binary targets (if there are only two classes),
            `"categorical"`: categorical targets,
            `"sparse"`: integer targets,
            `"input"`: targets are images identical to input images (mainly
                used to work with autoencoders),
            `None`: no targets get yielded (only input images are yielded).
        batch_size: Integer, size of a batch.
        shuffle: Boolean, whether to shuffle the data between epochs.
        seed: Random seed for data shuffling.
        data_format: String, one of `channels_first`, `channels_last`.
        save_to_dir: Optional directory where to save the pictures
            being yielded, in a viewable format. This is useful
            for visualizing the random transformations being
            applied, for debugging purposes.
        save_prefix: String prefix to use for saving sample
            images (if `save_to_dir` is set).
        save_format: Format to use for saving sample images
            (if `save_to_dir` is set).
        subset: Subset of data (`"training"` or `"validation"`) if
            validation_split is set in ImageDataGenerator.
        interpolation: Interpolation method used to resample the image if the
            target size is different from that of the loaded image.
            Supported methods are "nearest", "bilinear", and "bicubic".
            If PIL version 1.1.3 or newer is installed, "lanczos" is also
            supported. If PIL version 3.4.0 or newer is installed, "box" and
            "hamming" are also supported. By default, "nearest" is used.
        dtype: Dtype to use for generated arrays.
    """

    def __init__(self, directory, image_data_generator,
                 target_size=(256, 256), color_mode='rgb',
                 classes=None, class_mode='categorical',
                 batch_size=32, shuffle=True, seed=None,
                 data_format='channels_last',
                 save_to_dir=None, save_prefix='', save_format='png',
                 follow_links=False,
                 subset=None,
                 interpolation='nearest',
                 dtype='float32'):
        super(DirectoryIterator, self).common_init(image_data_generator,
                                                   target_size,
                                                   color_mode,
                                                   data_format,
                                                   save_to_dir,
                                                   save_prefix,
                                                   save_format,
                                                   subset,
                                                   interpolation)
        self.directory = directory
        self.classes = classes
        if class_mode not in {'categorical', 'binary', 'sparse',
                              'input', None}:
            raise ValueError('Invalid class_mode:', class_mode,
                             '; expected one of "categorical", '
                             '"binary", "sparse", "input"'
                             ' or None.')
        self.class_mode = class_mode
        self.dtype = dtype
        white_list_formats = {'png', 'jpg', 'jpeg', 'bmp',
                              'ppm', 'tif', 'tiff'}
        # First, count the number of samples and classes.
        self.samples = 0

        if not classes:
            classes = []
            for subdir in sorted(os.listdir(directory)):
                if os.path.isdir(os.path.join(directory, subdir)):
                    classes.append(subdir)
        self.num_classes = len(classes)
        self.class_indices = dict(zip(classes, range(len(classes))))

        pool = multiprocessing.pool.ThreadPool()

        # Second, build an index of the images
        # in the different class subfolders.
        results = []
        self.filenames = []
        i = 0
        for dirpath in (os.path.join(directory, subdir) for subdir in classes):
            results.append(
                pool.apply_async(_list_valid_filenames_in_directory,
                                 (dirpath, white_list_formats, self.split,
                                  self.class_indices, follow_links)))
        classes_list = []
        for res in results:
            classes, filenames = res.get()
            classes_list.append(classes)
            self.filenames += filenames
        self.samples = len(self.filenames)
        self.classes = np.zeros((self.samples,), dtype='int32')
        for classes in classes_list:
            self.classes[i:i + len(classes)] = classes
            i += len(classes)

        print('Found %d images belonging to %d classes.' %
              (self.samples, self.num_classes))
        pool.close()
        pool.join()
        super(DirectoryIterator, self).__init__(self.samples,
                                                batch_size,
                                                shuffle,
                                                seed)

    def _get_batches_of_transformed_samples(self, index_array):
        batch_x = np.zeros(
            (len(index_array),) + self.image_shape,
            dtype=self.dtype)
        # build batch of image data
        for i, j in enumerate(index_array):
            fname = self.filenames[j]
            img = load_img(os.path.join(self.directory, fname),
                           color_mode=self.color_mode,
                           target_size=self.target_size,
                           interpolation=self.interpolation)
            x = img_to_array(img, data_format=self.data_format)
            # Pillow images should be closed after `load_img`,
            # but not PIL images.
            if hasattr(img, 'close'):
                img.close()
            params = self.image_data_generator.get_random_transform(x.shape)
            x = self.image_data_generator.apply_transform(x, params)
            x = self.image_data_generator.standardize(x)
            batch_x[i] = x
        # optionally save augmented images to disk for debugging purposes
        if self.save_to_dir:
            for i, j in enumerate(index_array):
                img = array_to_img(batch_x[i], self.data_format, scale=True)
                fname = '{prefix}_{index}_{hash}.{format}'.format(
                    prefix=self.save_prefix,
                    index=j,
                    hash=np.random.randint(1e7),
                    format=self.save_format)
                img.save(os.path.join(self.save_to_dir, fname))
        # build batch of labels
        if self.class_mode == 'input':
            batch_y = batch_x.copy()
        elif self.class_mode == 'sparse':
            batch_y = self.classes[index_array]
        elif self.class_mode == 'binary':
            batch_y = self.classes[index_array].astype(self.dtype)
        elif self.class_mode == 'categorical':
            batch_y = np.zeros(
                (len(batch_x), self.num_classes),
                dtype=self.dtype)
            for i, label in enumerate(self.classes[index_array]):
                batch_y[i, label] = 1.
        else:
            return batch_x
        return batch_x, batch_y

    def next(self):
        """For python 2.x.

        # Returns
            The next batch.
        """
        with self.lock:
            index_array = next(self.index_generator)
        # The transformation of images is not under thread lock
        # so it can be done in parallel
        return self._get_batches_of_transformed_samples(index_array)


class DataFrameIterator(Iterator):
    """Iterator capable of reading images from a directory on disk
        through a dataframe.

    # Arguments
        dataframe: Pandas dataframe containing the filenames of the
                   images in a column and classes in another or column/s
                   that can be fed as raw target data.
        directory: Path to the directory to read images from.
            Each subdirectory in this directory will be
            considered to contain images from one class,
            or alternatively you could specify class subdirectories
            via the `classes` argument.
            if used with dataframe,this will be the directory to under which
            all the images are present.
            You could also set it to None if data in x_col column are
            absolute paths.
        image_data_generator: Instance of `ImageDataGenerator`
            to use for random transformations and normalization.
        x_col: Column in dataframe that contains all the filenames (or absolute
            paths, if directory is set to None).
        y_col: Column/s in dataframe that has the target data.
        has_ext: bool, Whether the filenames in x_col has extensions or not.
        target_size: tuple of integers, dimensions to resize input images to.
        color_mode: One of `"rgb"`, `"rgba"`, `"grayscale"`.
            Color mode to read images.
        classes: Optional list of strings, names of
            each class (e.g. `["dogs", "cats"]`).
            It will be computed automatically if not set.
        class_mode: Mode for yielding the targets:
            `"binary"`: binary targets (if there are only two classes),
            `"categorical"`: categorical targets,
            `"sparse"`: integer targets,
            `"input"`: targets are images identical to input images (mainly
                used to work with autoencoders),
            `"other"`: targets are the data(numpy array) of y_col data
            `None`: no targets get yielded (only input images are yielded).
        batch_size: Integer, size of a batch.
        shuffle: Boolean, whether to shuffle the data between epochs.
        seed: Random seed for data shuffling.
        data_format: String, one of `channels_first`, `channels_last`.
        save_to_dir: Optional directory where to save the pictures
            being yielded, in a viewable format. This is useful
            for visualizing the random transformations being
            applied, for debugging purposes.
        save_prefix: String prefix to use for saving sample
            images (if `save_to_dir` is set).
        save_format: Format to use for saving sample images
            (if `save_to_dir` is set).
        subset: Subset of data (`"training"` or `"validation"`) if
            validation_split is set in ImageDataGenerator.
        interpolation: Interpolation method used to resample the image if the
            target size is different from that of the loaded image.
            Supported methods are "nearest", "bilinear", and "bicubic".
            If PIL version 1.1.3 or newer is installed, "lanczos" is also
            supported. If PIL version 3.4.0 or newer is installed, "box" and
            "hamming" are also supported. By default, "nearest" is used.
        sort: Boolean, whether to sort dataframe by filename (before shuffle).
        drop_duplicates: Boolean, whether to drop duplicate rows based on filename.
    """

    def __init__(self, dataframe, directory, image_data_generator,
                 x_col="filenames", y_col="class", has_ext=True,
                 target_size=(256, 256), color_mode='rgb',
                 classes=None, class_mode='categorical',
                 batch_size=32, shuffle=True, seed=None,
                 data_format=None,
                 save_to_dir=None, save_prefix='', save_format='png',
                 follow_links=False,
                 subset=None,
                 interpolation='nearest',
                 dtype='float32',
                 sort=True,
                 drop_duplicates=True):
        super(DataFrameIterator, self).common_init(image_data_generator,
                                                   target_size,
                                                   color_mode,
                                                   data_format,
                                                   save_to_dir,
                                                   save_prefix,
                                                   save_format,
                                                   subset,
                                                   interpolation)
        try:
            import pandas as pd
        except ImportError:
            raise ImportError('Install pandas to use flow_from_dataframe.')
        if type(x_col) != str:
            raise ValueError("x_col must be a string.")
        if type(has_ext) != bool:
            raise ValueError("has_ext must be either True if filenames in"
                             " x_col has extensions,else False.")
<<<<<<< HEAD
        self.df = dataframe.drop_duplicates(x_col)
        self.x_col = x_col
=======
        self.df = dataframe.copy()
        if drop_duplicates:
            self.df.drop_duplicates(x_col, inplace=True)
>>>>>>> a1dfb997
        self.df[x_col] = self.df[x_col].astype(str)
        self.directory = directory
        self.classes = classes
        if class_mode not in {'categorical', 'binary', 'sparse',
                              'input', 'other', None}:
            raise ValueError('Invalid class_mode:', class_mode,
                             '; expected one of "categorical", '
                             '"binary", "sparse", "input"'
                             '"other" or None.')
        self.class_mode = class_mode
        self.dtype = dtype
        white_list_formats = {'png', 'jpg', 'jpeg', 'bmp',
                              'ppm', 'tif', 'tiff'}
        # First, count the number of samples and classes.
        self.samples = 0

        if not classes:
            classes = []
            if class_mode not in ["other", "input", None]:
                classes = list(self.df[y_col].unique())
        else:
            if class_mode in ["other", "input", None]:
                raise ValueError('classes cannot be set if class_mode'
                                 ' is either "other" or "input" or None.')
        self.num_classes = len(classes)
        self.class_indices = dict(zip(classes, range(len(classes))))

        # Second, build an index of the images.
        self.filenames = []
        self.classes = np.zeros((self.samples,), dtype='int32')

        if self.directory is not None:
            filenames = _list_valid_filenames_in_directory(
                directory,
                white_list_formats,
                None,
                class_indices=self.class_indices,
                follow_links=follow_links,
                df=True)
        else:
            if not has_ext:
                raise ValueError('has_ext cannot be set to False'
                                 ' if directory is None.')
            filenames = self._list_valid_filepaths(white_list_formats)

        if has_ext:
            ext_exist = False
            for ext in white_list_formats:
                if self.df[x_col].values[0].endswith("." + ext):
                    ext_exist = True
                    break
            if not ext_exist:
                raise ValueError('has_ext is set to True but'
                                 ' extension not found in x_col')
            self.df = self.df[self.df[x_col].isin(filenames)]
            if sort:
                self.df.sort_values(by=x_col, inplace=True)
            self.filenames = list(self.df[x_col])
        else:
            without_ext_with = {f[:-1 * (len(f.split(".")[-1]) + 1)]: f
                                for f in filenames}
            filenames_without_ext = [f[:-1 * (len(f.split(".")[-1]) + 1)]
                                     for f in filenames]
            self.df = self.df[self.df[x_col].isin(filenames_without_ext)]
            if sort:
                self.df.sort_values(by=x_col, inplace=True)
            self.filenames = [without_ext_with[f] for f in list(self.df[x_col])]

        if self.split:
            num_files = len(self.filenames)
            start = int(self.split[0] * num_files)
            stop = int(self.split[1] * num_files)
            self.df = self.df.iloc[start: stop, :]
            self.filenames = self.filenames[start: stop]

        if class_mode not in ["other", "input", None]:
            classes = self.df[y_col].values
            self.classes = np.array([self.class_indices[cls] for cls in classes])
        elif class_mode == "other":
            self.data = self.df[y_col].values
            if type(y_col) == str:
                y_col = [y_col]
            if "object" in list(self.df[y_col].dtypes):
                raise TypeError("y_col column/s must be numeric datatypes.")
        self.samples = len(self.filenames)
        if self.num_classes > 0:
            print('Found %d images belonging to %d classes.' %
                  (self.samples, self.num_classes))
        else:
            print('Found %d images.' % self.samples)

        super(DataFrameIterator, self).__init__(self.samples,
                                                batch_size,
                                                shuffle,
                                                seed)

    def _get_batches_of_transformed_samples(self, index_array):
        batch_x = np.zeros(
            (len(index_array),) + self.image_shape,
            dtype=self.dtype)
        # build batch of image data
        for i, j in enumerate(index_array):
            fname = self.filenames[j]
            if self.directory is not None:
                img_path = os.path.join(self.directory, fname)
            else:
                img_path = fname
            img = load_img(img_path,
                           color_mode=self.color_mode,
                           target_size=self.target_size,
                           interpolation=self.interpolation)
            x = img_to_array(img, data_format=self.data_format)
            # Pillow images should be closed after `load_img`,
            # but not PIL images.
            if hasattr(img, 'close'):
                img.close()
            params = self.image_data_generator.get_random_transform(x.shape)
            x = self.image_data_generator.apply_transform(x, params)
            x = self.image_data_generator.standardize(x)
            batch_x[i] = x
        # optionally save augmented images to disk for debugging purposes
        if self.save_to_dir:
            for i, j in enumerate(index_array):
                img = array_to_img(batch_x[i], self.data_format, scale=True)
                fname = '{prefix}_{index}_{hash}.{format}'.format(
                    prefix=self.save_prefix,
                    index=j,
                    hash=np.random.randint(1e7),
                    format=self.save_format)
                img.save(os.path.join(self.save_to_dir, fname))
        # build batch of labels
        if self.class_mode == 'input':
            batch_y = batch_x.copy()
        elif self.class_mode == 'sparse':
            batch_y = self.classes[index_array]
        elif self.class_mode == 'binary':
            batch_y = self.classes[index_array].astype(self.dtype)
        elif self.class_mode == 'categorical':
            batch_y = np.zeros(
                (len(batch_x), self.num_classes),
                dtype=self.dtype)
            for i, label in enumerate(self.classes[index_array]):
                batch_y[i, label] = 1.
        elif self.class_mode == 'other':
            batch_y = self.data[index_array]
        else:
            return batch_x
        return batch_x, batch_y

    def _list_valid_filepaths(self, white_list_formats):

        def get_ext(filename):
            return os.path.splitext(filename)[1][1:]

        df_paths = self.df[self.x_col]

        format_check = df_paths.map(get_ext).isin(white_list_formats)
        existence_check = df_paths.map(os.path.isfile)

        valid_filepaths = list(df_paths[np.logical_and(format_check,
                                                       existence_check)])

        return valid_filepaths

    def next(self):
        """For python 2.x.

        # Returns
            The next batch.
        """
        with self.lock:
            index_array = next(self.index_generator)
        # The transformation of images is not under thread lock
        # so it can be done in parallel
        return self._get_batches_of_transformed_samples(index_array)<|MERGE_RESOLUTION|>--- conflicted
+++ resolved
@@ -2081,14 +2081,10 @@
         if type(has_ext) != bool:
             raise ValueError("has_ext must be either True if filenames in"
                              " x_col has extensions,else False.")
-<<<<<<< HEAD
-        self.df = dataframe.drop_duplicates(x_col)
-        self.x_col = x_col
-=======
         self.df = dataframe.copy()
         if drop_duplicates:
             self.df.drop_duplicates(x_col, inplace=True)
->>>>>>> a1dfb997
+        self.x_col = x_col
         self.df[x_col] = self.df[x_col].astype(str)
         self.directory = directory
         self.classes = classes
