from math import ceil
import pytest
import numpy as np
from numpy.testing import assert_allclose
from numpy.testing import assert_equal
from numpy.testing import assert_raises

<<<<<<< HEAD
import keras
=======
>>>>>>> 888abbca
from keras_preprocessing import sequence


def test_pad_sequences():
    a = [[1], [1, 2], [1, 2, 3]]

    # test padding
    b = sequence.pad_sequences(a, maxlen=3, padding='pre')
    assert_allclose(b, [[0, 0, 1], [0, 1, 2], [1, 2, 3]])
    b = sequence.pad_sequences(a, maxlen=3, padding='post')
    assert_allclose(b, [[1, 0, 0], [1, 2, 0], [1, 2, 3]])

    # test truncating
    b = sequence.pad_sequences(a, maxlen=2, truncating='pre')
    assert_allclose(b, [[0, 1], [1, 2], [2, 3]])
    b = sequence.pad_sequences(a, maxlen=2, truncating='post')
    assert_allclose(b, [[0, 1], [1, 2], [1, 2]])

    # test value
    b = sequence.pad_sequences(a, maxlen=3, value=1)
    assert_allclose(b, [[1, 1, 1], [1, 1, 2], [1, 2, 3]])


def test_pad_sequences_str():
    a = [['1'], ['1', '2'], ['1', '2', '3']]

    # test padding
    b = sequence.pad_sequences(a, maxlen=3, padding='pre', value='pad', dtype=object)
    assert_equal(b, [['pad', 'pad', '1'], ['pad', '1', '2'], ['1', '2', '3']])
    b = sequence.pad_sequences(a, maxlen=3, padding='post', value='pad', dtype='<U3')
    assert_equal(b, [['1', 'pad', 'pad'], ['1', '2', 'pad'], ['1', '2', '3']])

    # test truncating
    b = sequence.pad_sequences(a, maxlen=2, truncating='pre', value='pad',
                               dtype=object)
    assert_equal(b, [['pad', '1'], ['1', '2'], ['2', '3']])
    b = sequence.pad_sequences(a, maxlen=2, truncating='post', value='pad',
                               dtype='<U3')
    assert_equal(b, [['pad', '1'], ['1', '2'], ['1', '2']])

    with pytest.raises(ValueError, match="`dtype` int32 is not compatible with "):
        sequence.pad_sequences(a, maxlen=2, truncating='post', value='pad')


def test_pad_sequences_vector():
    a = [[[1, 1]],
         [[2, 1], [2, 2]],
         [[3, 1], [3, 2], [3, 3]]]

    # test padding
    b = sequence.pad_sequences(a, maxlen=3, padding='pre')
    assert_allclose(b, [[[0, 0], [0, 0], [1, 1]],
                        [[0, 0], [2, 1], [2, 2]],
                        [[3, 1], [3, 2], [3, 3]]])
    b = sequence.pad_sequences(a, maxlen=3, padding='post')
    assert_allclose(b, [[[1, 1], [0, 0], [0, 0]],
                        [[2, 1], [2, 2], [0, 0]],
                        [[3, 1], [3, 2], [3, 3]]])

    # test truncating
    b = sequence.pad_sequences(a, maxlen=2, truncating='pre')
    assert_allclose(b, [[[0, 0], [1, 1]],
                        [[2, 1], [2, 2]],
                        [[3, 2], [3, 3]]])

    b = sequence.pad_sequences(a, maxlen=2, truncating='post')
    assert_allclose(b, [[[0, 0], [1, 1]],
                        [[2, 1], [2, 2]],
                        [[3, 1], [3, 2]]])

    # test value
    b = sequence.pad_sequences(a, maxlen=3, value=1)
    assert_allclose(b, [[[1, 1], [1, 1], [1, 1]],
                        [[1, 1], [2, 1], [2, 2]],
                        [[3, 1], [3, 2], [3, 3]]])


def test_make_sampling_table():
    a = sequence.make_sampling_table(3)
    assert_allclose(a, np.asarray([0.00315225, 0.00315225, 0.00547597]),
                    rtol=.1)


def test_skipgrams():
    # test with no window size and binary labels
    couples, labels = sequence.skipgrams(np.arange(3), vocabulary_size=3)
    for couple in couples:
        assert couple[0] in [0, 1, 2] and couple[1] in [0, 1, 2]

    # test window size and categorical labels
    couples, labels = sequence.skipgrams(np.arange(5),
                                         vocabulary_size=5,
                                         window_size=1,
                                         categorical=True)
    for couple in couples:
        assert couple[0] - couple[1] <= 3
    for l in labels:
        assert len(l) == 2


def test_remove_long_seq():
    maxlen = 5
    seq = [
        [1, 2, 3],
        [1, 2, 3, 4, 5, 6],
    ]
    label = ['a', 'b']
    new_seq, new_label = sequence._remove_long_seq(maxlen, seq, label)
    assert new_seq == [[1, 2, 3]]
    assert new_label == ['a']


def test_TimeseriesGenerator_serde():
    data = np.array([[i] for i in range(50)])
    targets = np.array([[i] for i in range(50)])

    data_gen = sequence.TimeseriesGenerator(data, targets,
                                            length=10,
                                            sampling_rate=2,
                                            batch_size=2)
    json_gen = data_gen.to_json()
    recovered_gen = sequence.timeseries_generator_from_json(json_gen)

    assert data_gen.batch_size == recovered_gen.batch_size
    assert data_gen.end_index == recovered_gen.end_index
    assert data_gen.length == recovered_gen.length
    assert data_gen.reverse == recovered_gen.reverse
    assert data_gen.sampling_rate == recovered_gen.sampling_rate
    assert data_gen.shuffle == recovered_gen.shuffle
    assert data_gen.start_index == data_gen.start_index
    assert data_gen.stride == data_gen.stride

    assert (data_gen.data == recovered_gen.data).all()
    assert (data_gen.targets == recovered_gen.targets).all()


def test_TimeseriesGenerator():
    data = np.array([[i] for i in range(50)])
    targets = np.array([[i] for i in range(50)])

    data_gen = sequence.TimeseriesGenerator(data, targets,
                                            length=10,
                                            sampling_rate=2,
                                            batch_size=2)
    assert len(data_gen) == 20
    assert (np.allclose(data_gen[0][0],
                        np.array([[[0], [2], [4], [6], [8]],
                                  [[1], [3], [5], [7], [9]]])))
    assert (np.allclose(data_gen[0][1],
                        np.array([[10], [11]])))
    assert (np.allclose(data_gen[1][0],
                        np.array([[[2], [4], [6], [8], [10]],
                                  [[3], [5], [7], [9], [11]]])))
    assert (np.allclose(data_gen[1][1],
                        np.array([[12], [13]])))

    data_gen = sequence.TimeseriesGenerator(data, targets,
                                            length=10,
                                            sampling_rate=2,
                                            reverse=True,
                                            batch_size=2)
    assert len(data_gen) == 20
    assert (np.allclose(data_gen[0][0],
                        np.array([[[8], [6], [4], [2], [0]],
                                  [[9], [7], [5], [3], [1]]])))
    assert (np.allclose(data_gen[0][1],
                        np.array([[10], [11]])))

    data_gen = sequence.TimeseriesGenerator(data, targets,
                                            length=10,
                                            sampling_rate=2,
                                            shuffle=True,
                                            batch_size=1)
    batch = data_gen[0]
    r = batch[1][0][0]
    assert (np.allclose(batch[0],
                        np.array([[[r - 10],
                                   [r - 8],
                                   [r - 6],
                                   [r - 4],
                                   [r - 2]]])))
    assert (np.allclose(batch[1], np.array([[r], ])))

    data_gen = sequence.TimeseriesGenerator(data, targets,
                                            length=10,
                                            sampling_rate=2,
                                            stride=2,
                                            batch_size=2)
    assert len(data_gen) == 10
    assert (np.allclose(data_gen[1][0],
                        np.array([[[4], [6], [8], [10], [12]],
                                  [[6], [8], [10], [12], [14]]])))
    assert (np.allclose(data_gen[1][1],
                        np.array([[14], [16]])))

    data_gen = sequence.TimeseriesGenerator(data, targets,
                                            length=10,
                                            sampling_rate=2,
                                            start_index=10,
                                            end_index=30,
                                            batch_size=2)
    assert len(data_gen) == 6
    assert (np.allclose(data_gen[0][0],
                        np.array([[[10], [12], [14], [16], [18]],
                                  [[11], [13], [15], [17], [19]]])))
    assert (np.allclose(data_gen[0][1],
                        np.array([[20], [21]])))

    data = np.array([np.random.random_sample((1, 2, 3, 4)) for i in range(50)])
    targets = np.array([np.random.random_sample((3, 2, 1)) for i in range(50)])
    data_gen = sequence.TimeseriesGenerator(data, targets,
                                            length=10,
                                            sampling_rate=2,
                                            start_index=10,
                                            end_index=30,
                                            batch_size=2)
    assert len(data_gen) == 6
    assert np.allclose(data_gen[0][0], np.array(
        [np.array(data[10:19:2]), np.array(data[11:20:2])]))
    assert (np.allclose(data_gen[0][1],
                        np.array([targets[20], targets[21]])))

    with assert_raises(ValueError) as context:
        sequence.TimeseriesGenerator(data, targets, length=50)
    error = str(context.exception)
    assert '`start_index+length=50 > end_index=49` is disallowed' in error


def test_TimeSeriesGenerator_doesnt_miss_any_sample():
    x = np.array([[i] for i in range(10)])

    for length in range(3, 10):
        g = sequence.TimeseriesGenerator(x, x,
                                         length=length,
                                         batch_size=1)
        expected = max(0, len(x) - length)
        actual = len(g)

        assert expected == actual

        if len(g) > 0:
            # All elements in range(length, 10) should be used as current step
            expected = np.arange(length, 10).reshape(-1, 1)

            y = np.concatenate([g[ix][1] for ix in range(len(g))], axis=0)
            assert_allclose(y, expected)

    x = np.array([[i] for i in range(23)])

    strides = (1, 1, 5, 7, 3, 5, 3)
    lengths = (3, 3, 4, 3, 1, 3, 7)
    batch_sizes = (6, 6, 6, 5, 6, 6, 6)
    shuffles = (False, True, True, False, False, False, False)

    for stride, length, batch_size, shuffle in zip(strides,
                                                   lengths,
                                                   batch_sizes,
                                                   shuffles):
        g = sequence.TimeseriesGenerator(x, x,
                                         length=length,
                                         sampling_rate=1,
                                         stride=stride,
                                         start_index=0,
                                         end_index=None,
                                         shuffle=shuffle,
                                         reverse=False,
                                         batch_size=batch_size)
        if shuffle:
            # all batches have the same size when shuffle is True.
            expected_sequences = ceil(
                (23 - length) / float(batch_size * stride)) * batch_size
        else:
            # last batch will be different if `(samples - length) / stride`
            # is not a multiple of `batch_size`.
            expected_sequences = ceil((23 - length) / float(stride))

        expected_batches = ceil(expected_sequences / float(batch_size))

        y = [g[ix][1] for ix in range(len(g))]

        actual_sequences = sum(len(_y) for _y in y)
        actual_batches = len(y)

        assert expected_sequences == actual_sequences
        assert expected_batches == actual_batches


if __name__ == '__main__':
    pytest.main([__file__])<|MERGE_RESOLUTION|>--- conflicted
+++ resolved
@@ -5,10 +5,6 @@
 from numpy.testing import assert_equal
 from numpy.testing import assert_raises
 
-<<<<<<< HEAD
-import keras
-=======
->>>>>>> 888abbca
 from keras_preprocessing import sequence
 
 
